package initiator

import (
	"context"
	"encoding/hex"
	"fmt"
	"log"
	"os"
	"path/filepath"

<<<<<<< HEAD
	"github.com/ethereum/go-ethereum/accounts/keystore"
	"github.com/sourcegraph/conc/pool"
	"github.com/spf13/cobra"
	spec "github.com/ssvlabs/dkg-spec"
	"go.uber.org/zap"

=======
>>>>>>> 2588104c
	e2m_core "github.com/bloxapp/eth2-key-manager/core"
	cli_utils "github.com/bloxapp/ssv-dkg/cli/utils"
	"github.com/bloxapp/ssv-dkg/pkgs/initiator"
	"github.com/bloxapp/ssv-dkg/pkgs/wire"
	"github.com/sourcegraph/conc/pool"
	"github.com/spf13/cobra"
	"go.uber.org/zap"
)

func init() {
	cli_utils.SetResigningFlags(StartResigning)
}

var StartResigning = &cobra.Command{
	Use:   "resign",
	Short: "Resigning DKG results",
	RunE: func(cmd *cobra.Command, args []string) error {
		fmt.Println(`
		██████╗ ██╗  ██╗ ██████╗     ██████╗ ███████╗███████╗██╗ ██████╗ ███╗   ██╗
		██╔══██╗██║ ██╔╝██╔════╝     ██╔══██╗██╔════╝██╔════╝██║██╔════╝ ████╗  ██║
		██║  ██║█████╔╝ ██║  ███╗    ██████╔╝█████╗  ███████╗██║██║  ███╗██╔██╗ ██║
		██║  ██║██╔═██╗ ██║   ██║    ██╔══██╗██╔══╝  ╚════██║██║██║   ██║██║╚██╗██║
		██████╔╝██║  ██╗╚██████╔╝    ██║  ██║███████╗███████║██║╚██████╔╝██║ ╚████║
		╚═════╝ ╚═╝  ╚═╝ ╚═════╝     ╚═╝  ╚═╝╚══════╝╚══════╝╚═╝ ╚═════╝ ╚═╝  ╚═══╝
																				`)

		if err := cli_utils.SetViperConfig(cmd); err != nil {
			return err
		}
		if err := cli_utils.BindResigningFlags(cmd); err != nil {
			return err
		}
		logger, err := cli_utils.SetGlobalLogger(cmd, "dkg-initiator")
		if err != nil {
			return err
		}
		defer func() {
			if err := cli_utils.Sync(logger); err != nil {
				log.Printf("Failed to sync logger: %v", err)
			}
		}()
		logger.Info("🪛 Initiator`s", zap.String("Version", cmd.Version))
		// Load operators
		opMap, err := cli_utils.LoadOperators(logger)
		if err != nil {
			logger.Fatal("😥 Failed to load operators: ", zap.Error(err))
		}
		operatorIDs, err := cli_utils.StingSliceToUintArray(cli_utils.OperatorIDs)
		if err != nil {
			logger.Fatal("😥 Failed to load participants: ", zap.Error(err))
		}
<<<<<<< HEAD
		ethnetwork := e2m_core.MainNetwork
		if cli_utils.Network != "now_test_network" {
			ethnetwork = e2m_core.NetworkFromString(cli_utils.Network)
		}
		arrayOfSignedProofs, err := wire.LoadProofsArray(cli_utils.ProofsFilePath)
=======
		ethNetwork := e2m_core.NetworkFromString(cli_utils.Network)
		arrayOfSignedProofs, err := wire.LoadProofs(cli_utils.ProofsFilePath)
>>>>>>> 2588104c
		if err != nil {
			logger.Fatal("😥 Failed to read proofs json file:", zap.Error(err))
		}
		// Open ethereum keystore
		jsonBytes, err := os.ReadFile(cli_utils.KeystorePath)
		if err != nil {
			return err
		}
		keyStorePassword, err := os.ReadFile(filepath.Clean(cli_utils.KeystorePass))
		if err != nil {
			return fmt.Errorf("😥 Error reading password file: %s", err)
		}
		sk, err := keystore.DecryptKey(jsonBytes, string(keyStorePassword))
		if err != nil {
			return err
		}
		// start the ceremony
		ctx := context.Background()
		pool := pool.NewWithResults[*Result]().WithContext(ctx).WithFirstError().WithMaxGoroutines(maxConcurrency)
		// TODO: Sign EIP1271
		for i := 0; i < len(arrayOfSignedProofs); i++ {
			i := i
			pool.Go(func(ctx context.Context) (*Result, error) {
				// Create new DKG initiator
				dkgInitiator, err := initiator.New(opMap.Clone(), logger, cmd.Version, cli_utils.ClientCACertPath)
				if err != nil {
					return nil, err
				}
<<<<<<< HEAD
				proofsData := wire.ConvertSignedProofsToSpec(arrayOfSignedProofs[i])
				// Create a new ID.
				id := spec.NewID()
				nonce := cli_utils.Nonce + uint64(i)
				// Construct resign message
				reshareMsg, err := dkgInitiator.ConstructResignMessage(
					operatorIDs,
					proofsData[0].Proof.ValidatorPubKey,
					ethnetwork,
					cli_utils.WithdrawAddress.Bytes(),
					cli_utils.OwnerAddress,
					nonce,
					sk.PrivateKey,
					proofsData)
				if err != nil {
					return nil, err
				}
				// Perform the resigning ceremony.
				depositData, keyShares, proofs, err := dkgInitiator.StartResigning(id, reshareMsg)
=======
				// Create a new ID
				id := crypto.NewID()
				nonce := cli_utils.Nonce + uint64(i)
				// Perform the resigning ceremony
				depositData, keyShares, proofs, err := dkgInitiator.StartResigning(id, operatorIDs, arrayOfSignedProofs[i], ethNetwork, cli_utils.WithdrawAddress.Bytes(), cli_utils.OwnerAddress, nonce)
>>>>>>> 2588104c
				if err != nil {
					return nil, err
				}
				logger.Debug("Resigning ceremony completed",
					zap.String("id", hex.EncodeToString(id[:])),
					zap.Uint64("nonce", nonce),
					zap.String("pubkey", keyShares.Shares[0].ShareData.PublicKey),
				)
				return &Result{
					id:          id,
					depositData: depositData,
					keyShares:   keyShares,
					nonce:       nonce,
					proof:       proofs,
				}, nil
			})
		}
		results, err := pool.Wait()
		if err != nil {
			logger.Fatal("😥 Failed to initiate Resigning ceremony: ", zap.Error(err))
		}
		var depositDataArr []*wire.DepositDataCLI
		var keySharesArr []*wire.KeySharesCLI
		var proofs [][]*wire.SignedProof
		for _, res := range results {
			depositDataArr = append(depositDataArr, res.depositData)
			keySharesArr = append(keySharesArr, res.keyShares)
			proofs = append(proofs, res.proof)
		}
		// Save results
		logger.Info("🎯 All data is validated.")
		if err := cli_utils.WriteResults(
			logger,
			depositDataArr,
			keySharesArr,
			proofs,
			false,
			len(arrayOfSignedProofs),
			cli_utils.OwnerAddress,
			cli_utils.Nonce,
			cli_utils.WithdrawAddress,
			cli_utils.OutputPath,
		); err != nil {
			logger.Fatal("Could not save results", zap.Error(err))
		}
		logger.Info("🚀 Resigning ceremony completed")
		return nil
	},
}<|MERGE_RESOLUTION|>--- conflicted
+++ resolved
@@ -8,22 +8,16 @@
 	"os"
 	"path/filepath"
 
-<<<<<<< HEAD
-	"github.com/ethereum/go-ethereum/accounts/keystore"
-	"github.com/sourcegraph/conc/pool"
-	"github.com/spf13/cobra"
-	spec "github.com/ssvlabs/dkg-spec"
-	"go.uber.org/zap"
-
-=======
->>>>>>> 2588104c
 	e2m_core "github.com/bloxapp/eth2-key-manager/core"
 	cli_utils "github.com/bloxapp/ssv-dkg/cli/utils"
 	"github.com/bloxapp/ssv-dkg/pkgs/initiator"
 	"github.com/bloxapp/ssv-dkg/pkgs/wire"
+	"github.com/ethereum/go-ethereum/accounts/keystore"
 	"github.com/sourcegraph/conc/pool"
 	"github.com/spf13/cobra"
 	"go.uber.org/zap"
+
+	spec "github.com/ssvlabs/dkg-spec"
 )
 
 func init() {
@@ -68,16 +62,8 @@
 		if err != nil {
 			logger.Fatal("😥 Failed to load participants: ", zap.Error(err))
 		}
-<<<<<<< HEAD
-		ethnetwork := e2m_core.MainNetwork
-		if cli_utils.Network != "now_test_network" {
-			ethnetwork = e2m_core.NetworkFromString(cli_utils.Network)
-		}
-		arrayOfSignedProofs, err := wire.LoadProofsArray(cli_utils.ProofsFilePath)
-=======
 		ethNetwork := e2m_core.NetworkFromString(cli_utils.Network)
 		arrayOfSignedProofs, err := wire.LoadProofs(cli_utils.ProofsFilePath)
->>>>>>> 2588104c
 		if err != nil {
 			logger.Fatal("😥 Failed to read proofs json file:", zap.Error(err))
 		}
@@ -106,33 +92,11 @@
 				if err != nil {
 					return nil, err
 				}
-<<<<<<< HEAD
-				proofsData := wire.ConvertSignedProofsToSpec(arrayOfSignedProofs[i])
 				// Create a new ID.
 				id := spec.NewID()
 				nonce := cli_utils.Nonce + uint64(i)
-				// Construct resign message
-				reshareMsg, err := dkgInitiator.ConstructResignMessage(
-					operatorIDs,
-					proofsData[0].Proof.ValidatorPubKey,
-					ethnetwork,
-					cli_utils.WithdrawAddress.Bytes(),
-					cli_utils.OwnerAddress,
-					nonce,
-					sk.PrivateKey,
-					proofsData)
-				if err != nil {
-					return nil, err
-				}
-				// Perform the resigning ceremony.
-				depositData, keyShares, proofs, err := dkgInitiator.StartResigning(id, reshareMsg)
-=======
-				// Create a new ID
-				id := crypto.NewID()
-				nonce := cli_utils.Nonce + uint64(i)
 				// Perform the resigning ceremony
-				depositData, keyShares, proofs, err := dkgInitiator.StartResigning(id, operatorIDs, arrayOfSignedProofs[i], ethNetwork, cli_utils.WithdrawAddress.Bytes(), cli_utils.OwnerAddress, nonce)
->>>>>>> 2588104c
+				depositData, keyShares, proofs, err := dkgInitiator.StartResigning(id, operatorIDs, arrayOfSignedProofs[i], sk.PrivateKey, ethNetwork, cli_utils.WithdrawAddress.Bytes(), cli_utils.OwnerAddress, nonce)
 				if err != nil {
 					return nil, err
 				}
