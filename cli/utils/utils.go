package utils

import (
	"crypto/rand"
	"crypto/rsa"
	"encoding/hex"
	"encoding/json"
	"errors"
	"fmt"
	"net/url"
	"os"
	"path/filepath"
	"sort"
	"strconv"
	"strings"
	"syscall"
	"time"

	"github.com/bloxapp/ssv/logging"
	"github.com/ethereum/go-ethereum/common"
	"github.com/spf13/cobra"
	"go.uber.org/zap"

	spec "github.com/ssvlabs/dkg-spec"
	"github.com/ssvlabs/ssv-dkg/pkgs/crypto"
	"github.com/ssvlabs/ssv-dkg/pkgs/initiator"
	"github.com/ssvlabs/ssv-dkg/pkgs/utils"
	"github.com/ssvlabs/ssv-dkg/pkgs/validator"
	"github.com/ssvlabs/ssv-dkg/pkgs/wire"
)

<<<<<<< HEAD
// operator flags
var (
	PrivKey           string
	PrivKeyPassword   string
	Port              uint64
	OperatorID        uint64
	ServerTLSCertPath string
	ServerTLSKeyPath  string
	EthEndpointURL    string
)

// verify flags
var (
	CeremonyDir string
)

// resigning/reshare flags
var (
	ProofsFilePath string
	ProofsString   string
	NewOperatorIDs []string
	Signatures     string
)

// SetViperConfig reads a yaml config file if provided
func SetViperConfig(cmd *cobra.Command) error {
	if err := viper.BindPFlag("configPath", cmd.PersistentFlags().Lookup("configPath")); err != nil {
		return err
	}
	ConfigPath = viper.GetString("configPath")
	if ConfigPath != "" && filepath.Clean(ConfigPath) != "" && !strings.Contains(ConfigPath, "..") {
		stat, err := os.Stat(ConfigPath)
		if err != nil {
			return err
		}
		if stat.IsDir() {
			return fmt.Errorf("configPath flag should be a path to a *.yaml file, but dir provided")
		}
		viper.SetConfigType("yaml")
		viper.SetConfigFile(ConfigPath)
		if err := viper.ReadInConfig(); err != nil {
			return err
		}
	}
	return nil
}

// SetGlobalLogger creates a logger
func SetGlobalLogger(cmd *cobra.Command, name string) (*zap.Logger, error) {
	// If the log file doesn't exist, create it
	_, err := os.OpenFile(filepath.Clean(LogFilePath), os.O_APPEND|os.O_CREATE|os.O_WRONLY, 0o600)
	if err != nil {
		return nil, err
	}
	if err := logging.SetGlobalLogger(LogLevel, LogFormat, LogLevelFormat, &logging.LogFileOptions{FileName: LogFilePath}); err != nil {
		return nil, fmt.Errorf("logging.SetGlobalLogger: %w", err)
	}
	logger := zap.L().Named(name)
	return logger, nil
}

// OpenPrivateKey reads an RSA key from file.
// If passwordFilePath is provided, treats privKeyPath as encrypted
func OpenPrivateKey(passwordFilePath, privKeyPath string) (*rsa.PrivateKey, error) {
	// check if a password string a valid path, then read password from the file
	if _, err := os.Stat(passwordFilePath); os.IsNotExist(err) {
		return nil, fmt.Errorf("password file doesn`t exist: %w", err)
	}
	encryptedRSAJSON, err := os.ReadFile(filepath.Clean(privKeyPath))
	if err != nil {
		return nil, fmt.Errorf("cant read operator's key file: %w", err)
	}
	keyStorePassword, err := os.ReadFile(filepath.Clean(passwordFilePath))
	if err != nil {
		return nil, fmt.Errorf("error reading password file: %w", err)
	}
	privateKey, err := crypto.DecryptRSAKeystore(encryptedRSAJSON, string(keyStorePassword))
	if err != nil {
		return nil, fmt.Errorf("error converting pem to priv key: %w", err)
	}
	return privateKey, nil
}

// ReadOperatorsInfoFile reads operators data from path
func ReadOperatorsInfoFile(operatorsInfoPath string, logger *zap.Logger) (wire.OperatorsCLI, error) {
	fmt.Printf("📖 looking operators info JSON file: %s \n", operatorsInfoPath)
	_, err := os.Stat(operatorsInfoPath)
	if os.IsNotExist(err) {
		return nil, fmt.Errorf("cant find path to operators info JSON file: %s", err)
	}
	logger.Info("📖 reading operators info JSON file")
	operatorsInfoJSON, err := os.ReadFile(filepath.Clean(operatorsInfoPath))
	if err != nil {
		return nil, fmt.Errorf("failed to read operators info JSON file: %w", err)
	}
	var operators wire.OperatorsCLI
	err = json.Unmarshal(operatorsInfoJSON, &operators)
	if err != nil {
		return nil, fmt.Errorf("😥 Failed to load operators: %s", err)
	}
	return operators, nil
}

func SetBaseFlags(cmd *cobra.Command) {
	flags.ResultPathFlag(cmd)
	flags.ConfigPathFlag(cmd)
	flags.LogLevelFlag(cmd)
	flags.LogFormatFlag(cmd)
	flags.LogLevelFormatFlag(cmd)
	flags.LogFilePathFlag(cmd)

}

func SetInitFlags(cmd *cobra.Command) {
	SetBaseFlags(cmd)
	flags.OperatorsInfoFlag(cmd)
	flags.OperatorsInfoPathFlag(cmd)
	flags.OperatorIDsFlag(cmd)
	flags.OwnerAddressFlag(cmd)
	flags.NonceFlag(cmd)
	flags.AmountFlag(cmd)
	flags.NetworkFlag(cmd)
	flags.WithdrawAddressFlag(cmd)
	flags.ValidatorsFlag(cmd)
	flags.ClientCACertPathFlag(cmd)
}

func SetOperatorFlags(cmd *cobra.Command) {
	SetBaseFlags(cmd)
	flags.PrivateKeyFlag(cmd)
	flags.PrivateKeyPassFlag(cmd)
	flags.OperatorPortFlag(cmd)
	flags.OperatorIDFlag(cmd)
	flags.ServerTLSCertPath(cmd)
	flags.ServerTLSKeyPath(cmd)
	flags.EthEndpointURL(cmd)
}

func SetVerifyFlags(cmd *cobra.Command) {
	flags.AddPersistentStringFlag(cmd, "ceremonyDir", "", "Path to the ceremony directory", true)
	flags.AddPersistentIntFlag(cmd, "validators", 1, "Number of validators", true)
	flags.AddPersistentStringFlag(cmd, "withdrawAddress", "", "Withdrawal address", true)
	flags.AddPersistentIntFlag(cmd, "nonce", 0, "Owner nonce", true)
	flags.AddPersistentIntFlag(cmd, "amount", 0, "Amount in Gwei", true)
	flags.AddPersistentStringFlag(cmd, "owner", "", "Owner address", true)
}

func SetGenerateResignMsgFlags(cmd *cobra.Command) {
	SetBaseFlags(cmd)
	flags.OperatorsInfoFlag(cmd)
	flags.OperatorsInfoPathFlag(cmd)
	flags.OperatorIDsFlag(cmd)
	flags.OwnerAddressFlag(cmd)
	flags.NonceFlag(cmd)
	flags.AmountFlag(cmd)
	flags.NetworkFlag(cmd)
	flags.WithdrawAddressFlag(cmd)
	flags.ProofsFilePath(cmd)
	flags.ProofsStringFlag(cmd)
	flags.ClientCACertPathFlag(cmd)
	flags.EthEndpointURL(cmd)
}

func SetGenerateReshareMsgFlags(cmd *cobra.Command) {
	SetBaseFlags(cmd)
	flags.OperatorsInfoFlag(cmd)
	flags.OperatorsInfoPathFlag(cmd)
	flags.OperatorIDsFlag(cmd)
	flags.NewOperatorIDsFlag(cmd)
	flags.WithdrawAddressFlag(cmd)
	flags.OwnerAddressFlag(cmd)
	flags.NonceFlag(cmd)
	flags.AmountFlag(cmd)
	flags.NetworkFlag(cmd)
	flags.ProofsFilePath(cmd)
	flags.ProofsStringFlag(cmd)
	flags.ClientCACertPathFlag(cmd)
	flags.EthEndpointURL(cmd)
}

func SetResigningFlags(cmd *cobra.Command) {
	SetBaseFlags(cmd)
	flags.OperatorsInfoFlag(cmd)
	flags.OperatorsInfoPathFlag(cmd)
	flags.OperatorIDsFlag(cmd)
	flags.OwnerAddressFlag(cmd)
	flags.NonceFlag(cmd)
	flags.AmountFlag(cmd)
	flags.NetworkFlag(cmd)
	flags.WithdrawAddressFlag(cmd)
	flags.ProofsFilePath(cmd)
	flags.ProofsStringFlag(cmd)
	flags.ClientCACertPathFlag(cmd)
	flags.SignaturesFlag(cmd)
	flags.EthEndpointURL(cmd)
}

func SetReshareFlags(cmd *cobra.Command) {
	SetBaseFlags(cmd)
	flags.OperatorsInfoFlag(cmd)
	flags.OperatorsInfoPathFlag(cmd)
	flags.OperatorIDsFlag(cmd)
	flags.NewOperatorIDsFlag(cmd)
	flags.WithdrawAddressFlag(cmd)
	flags.OwnerAddressFlag(cmd)
	flags.NonceFlag(cmd)
	flags.AmountFlag(cmd)
	flags.NetworkFlag(cmd)
	flags.ProofsFilePath(cmd)
	flags.ProofsStringFlag(cmd)
	flags.ClientCACertPathFlag(cmd)
	flags.SignaturesFlag(cmd)
	flags.EthEndpointURL(cmd)
}

func SetHealthCheckFlags(cmd *cobra.Command) {
	flags.AddPersistentStringSliceFlag(cmd, "ip", []string{}, "Operator ip:port", true)
}

// BindFlags binds flags to yaml config parameters
func BindBaseFlags(cmd *cobra.Command) error {
	if err := viper.BindPFlag("outputPath", cmd.PersistentFlags().Lookup("outputPath")); err != nil {
		return err
	}
	if err := viper.BindPFlag("configPath", cmd.PersistentFlags().Lookup("configPath")); err != nil {
		return err
	}
	if err := viper.BindPFlag("logLevel", cmd.PersistentFlags().Lookup("logLevel")); err != nil {
		return err
	}
	if err := viper.BindPFlag("logFormat", cmd.PersistentFlags().Lookup("logFormat")); err != nil {
		return err
	}
	if err := viper.BindPFlag("logLevelFormat", cmd.PersistentFlags().Lookup("logLevelFormat")); err != nil {
		return err
	}
	if err := viper.BindPFlag("logFilePath", cmd.PersistentFlags().Lookup("logFilePath")); err != nil {
		return err
	}
	OutputPath = viper.GetString("outputPath")
	if OutputPath != "" {
		OutputPath = filepath.Clean(OutputPath)
	}
	if strings.Contains(OutputPath, "..") {
		return fmt.Errorf("😥 outputPath cant contain traversal")
	}
	if err := createDirIfNotExist(OutputPath); err != nil {
		return err
	}
	LogLevel = viper.GetString("logLevel")
	LogFormat = viper.GetString("logFormat")
	LogLevelFormat = viper.GetString("logLevelFormat")
	LogFilePath = viper.GetString("logFilePath")
	if strings.Contains(LogFilePath, "..") {
		return fmt.Errorf("😥 logFilePath cant contain traversal")
	}
	return nil
}

// BindInitiatorBaseFlags binds flags to yaml config parameters
func BindInitiatorBaseFlags(cmd *cobra.Command) error {
	var err error
	if err := BindBaseFlags(cmd); err != nil {
		return err
	}
	if err := viper.BindPFlag("operatorIDs", cmd.PersistentFlags().Lookup("operatorIDs")); err != nil {
		return err
	}
	if err := viper.BindPFlag("operatorsInfo", cmd.PersistentFlags().Lookup("operatorsInfo")); err != nil {
		return err
	}
	if err := viper.BindPFlag("owner", cmd.PersistentFlags().Lookup("owner")); err != nil {
		return err
	}
	if err := viper.BindPFlag("nonce", cmd.PersistentFlags().Lookup("nonce")); err != nil {
		return err
	}
	if err := viper.BindPFlag("amount", cmd.PersistentFlags().Lookup("amount")); err != nil {
		return err
	}
	if err := viper.BindPFlag("operatorsInfoPath", cmd.PersistentFlags().Lookup("operatorsInfoPath")); err != nil {
		return err
	}
	if err := viper.BindPFlag("clientCACertPath", cmd.PersistentFlags().Lookup("clientCACertPath")); err != nil {
		return err
	}
	OperatorIDs = viper.GetStringSlice("operatorIDs")
	if len(OperatorIDs) == 0 {
		return fmt.Errorf("😥 Operator IDs flag cant be empty")
	}
	OperatorsInfoPath = viper.GetString("operatorsInfoPath")
	if OperatorsInfoPath != "" {
		OperatorsInfoPath = filepath.Clean(OperatorsInfoPath)
	}
	OperatorsInfo = viper.GetString("operatorsInfo")
	if OperatorsInfoPath != "" && OperatorsInfo != "" {
		return fmt.Errorf("😥 operators info can be provided either as a raw JSON string, or path to a file, not both")
	}
	if OperatorsInfoPath == "" && OperatorsInfo == "" {
		return fmt.Errorf("😥 operators info should be provided either as a raw JSON string, or path to a file")
	}
	if OperatorsInfoPath != "" && strings.Contains(OperatorsInfoPath, "..") {
		return fmt.Errorf("😥 wrong operatorsInfoPath flag")
	}
	owner := viper.GetString("owner")
	if owner == "" {
		return fmt.Errorf("😥 Failed to get owner address flag value")
	}
	Amount = viper.GetUint64("amount")
	if !spec.ValidAmountSet(phase0.Gwei(Amount)) {
		return fmt.Errorf("🚨 Amount should be in range between 32 ETH and 2048 ETH")
	}
	OwnerAddress, err = utils.HexToAddress(owner)
	if err != nil {
		return fmt.Errorf("😥 Failed to parse owner address: %s", err)
	}
	Nonce = viper.GetUint64("nonce")
	ClientCACertPath = viper.GetStringSlice("clientCACertPath")
	for _, certPath := range ClientCACertPath {
		if strings.Contains(filepath.Clean(certPath), "..") {
			return fmt.Errorf("😥 wrong clientCACertPath flag")
		}
	}
	return nil
}

// BindInitFlags binds flags to yaml config parameters for the initial DKG
func BindInitFlags(cmd *cobra.Command) error {
	if err := BindInitiatorBaseFlags(cmd); err != nil {
		return err
	}
	if err := viper.BindPFlag("withdrawAddress", cmd.PersistentFlags().Lookup("withdrawAddress")); err != nil {
		return err
	}
	if err := viper.BindPFlag("network", cmd.Flags().Lookup("network")); err != nil {
		return err
	}
	if err := viper.BindPFlag("validators", cmd.Flags().Lookup("validators")); err != nil {
		return err
	}
	withdrawAddr := viper.GetString("withdrawAddress")
	if withdrawAddr == "" {
		return fmt.Errorf("😥 Failed to get withdrawal address flag value")
	}
	var err error
	WithdrawAddress, err = utils.HexToAddress(withdrawAddr)
	if err != nil {
		return fmt.Errorf("😥 Failed to parse withdraw address: %w", err)
	}
	Network = viper.GetString("network")
	if Network == "" {
		return fmt.Errorf("😥 Failed to get fork version flag value")
	}
	Validators = viper.GetUint("validators")
	if Validators > 100 || Validators == 0 {
		return fmt.Errorf("🚨 Amount of generated validators should be 1 to 100")
	}
	return nil
}

func BindGenerateResignMsgFlags(cmd *cobra.Command) error {
	if err := BindBaseFlags(cmd); err != nil {
		return err
	}
	if err := viper.BindPFlag("operatorsInfo", cmd.PersistentFlags().Lookup("operatorsInfo")); err != nil {
		return err
	}
	if err := viper.BindPFlag("operatorsInfoPath", cmd.PersistentFlags().Lookup("operatorsInfoPath")); err != nil {
		return err
	}
	if err := viper.BindPFlag("owner", cmd.PersistentFlags().Lookup("owner")); err != nil {
		return err
	}
	if err := viper.BindPFlag("nonce", cmd.PersistentFlags().Lookup("nonce")); err != nil {
		return err
	}
	if err := viper.BindPFlag("amount", cmd.PersistentFlags().Lookup("amount")); err != nil {
		return err
	}
	if err := viper.BindPFlag("clientCACertPath", cmd.PersistentFlags().Lookup("clientCACertPath")); err != nil {
		return err
	}
	if err := viper.BindPFlag("proofsFilePath", cmd.PersistentFlags().Lookup("proofsFilePath")); err != nil {
		return err
	}
	if err := viper.BindPFlag("proofsString", cmd.PersistentFlags().Lookup("proofsString")); err != nil {
		return err
	}
	if err := viper.BindPFlag("operatorIDs", cmd.PersistentFlags().Lookup("operatorIDs")); err != nil {
		return err
	}
	if err := viper.BindPFlag("withdrawAddress", cmd.PersistentFlags().Lookup("withdrawAddress")); err != nil {
		return err
	}
	if err := viper.BindPFlag("network", cmd.Flags().Lookup("network")); err != nil {
		return err
	}
	OperatorIDs = viper.GetStringSlice("operatorIDs")
	if len(OperatorIDs) == 0 {
		return fmt.Errorf("😥 Operator IDs flag cant be empty")
	}
	OperatorsInfoPath = viper.GetString("operatorsInfoPath")
	if OperatorsInfoPath != "" {
		OperatorsInfoPath = filepath.Clean(OperatorsInfoPath)
	}
	OperatorsInfo = viper.GetString("operatorsInfo")
	if OperatorsInfoPath != "" && OperatorsInfo != "" {
		return fmt.Errorf("😥 operators info can be provided either as a raw JSON string, or path to a file, not both")
	}
	if OperatorsInfoPath == "" && OperatorsInfo == "" {
		return fmt.Errorf("😥 operators info should be provided either as a raw JSON string, or path to a file")
	}
	if OperatorsInfoPath != "" && strings.Contains(OperatorsInfoPath, "..") {
		return fmt.Errorf("😥 wrong operatorsInfoPath flag")
	}
	owner := viper.GetString("owner")
	if owner == "" {
		return fmt.Errorf("😥 Failed to get owner address flag value")
	}
	Nonce = viper.GetUint64("nonce")
	Amount = viper.GetUint64("amount")
	if !spec.ValidAmountSet(phase0.Gwei(Amount)) {
		return fmt.Errorf("🚨 Amount should be in range between 32 ETH and 2048 ETH")
	}
	ClientCACertPath = viper.GetStringSlice("clientCACertPath")
	for _, certPath := range ClientCACertPath {
		if strings.Contains(filepath.Clean(certPath), "..") {
			return fmt.Errorf("😥 worng clientCACertPath flag")
		}
	}
	ProofsFilePath = viper.GetString("proofsFilePath")
	if ProofsFilePath != "" {
		ProofsFilePath = filepath.Clean(ProofsFilePath)
	}
	ProofsString = viper.GetString("proofsString")
	if ProofsFilePath == "" && ProofsString == "" {
		return fmt.Errorf("😥 Failed to get proofs from proofs string or path to proofs flag value")
	}
	if ProofsFilePath != "" && ProofsString != "" {
		return fmt.Errorf("😥 proofs can be provided either as a string, or path to a file, not both")
	}
	if ProofsFilePath != "" && strings.Contains(ProofsFilePath, "..") {
		return fmt.Errorf("😥 wrong proofsFilePath flag")
	}
	withdrawAddr := viper.GetString("withdrawAddress")
	if withdrawAddr == "" {
		return fmt.Errorf("😥 Failed to get withdrawal address flag value")
	}
	var err error
	WithdrawAddress, err = utils.HexToAddress(withdrawAddr)
	if err != nil {
		return fmt.Errorf("😥 Failed to parse withdraw address: %w", err)
	}
	Network = viper.GetString("network")
	if Network == "" {
		return fmt.Errorf("😥 Failed to get fork version flag value")
	}
	OwnerAddress, err = utils.HexToAddress(owner)
	if err != nil {
		return fmt.Errorf("😥 Failed to parse owner address: %s", err)
	}
	return nil
}

// BindResigningFlags binds flags to yaml config parameters for the resigning of previous DKG result
func BindResigningFlags(cmd *cobra.Command) error {
	if err := BindGenerateResignMsgFlags(cmd); err != nil {
		return err
	}
	if err := viper.BindPFlag("signatures", cmd.PersistentFlags().Lookup("signatures")); err != nil {
		return err
	}
	Signatures = viper.GetString("signatures")
	if Signatures == "" {
		return fmt.Errorf("😥 Failed to get signature flag value")
	}
	return nil
}

func BindGenerateReshareMsgFlags(cmd *cobra.Command) error {
	if err := BindBaseFlags(cmd); err != nil {
		return err
	}
	if err := viper.BindPFlag("operatorsInfo", cmd.PersistentFlags().Lookup("operatorsInfo")); err != nil {
		return err
	}
	if err := viper.BindPFlag("operatorsInfoPath", cmd.PersistentFlags().Lookup("operatorsInfoPath")); err != nil {
		return err
	}
	if err := viper.BindPFlag("operatorIDs", cmd.PersistentFlags().Lookup("operatorIDs")); err != nil {
		return err
	}
	if err := viper.BindPFlag("newOperatorIDs", cmd.PersistentFlags().Lookup("newOperatorIDs")); err != nil {
		return err
	}
	if err := viper.BindPFlag("clientCACertPath", cmd.PersistentFlags().Lookup("clientCACertPath")); err != nil {
		return err
	}
	if err := viper.BindPFlag("withdrawAddress", cmd.PersistentFlags().Lookup("withdrawAddress")); err != nil {
		return err
	}
	if err := viper.BindPFlag("network", cmd.Flags().Lookup("network")); err != nil {
		return err
	}
	if err := viper.BindPFlag("owner", cmd.PersistentFlags().Lookup("owner")); err != nil {
		return err
	}
	if err := viper.BindPFlag("nonce", cmd.PersistentFlags().Lookup("nonce")); err != nil {
		return err
	}
	if err := viper.BindPFlag("amount", cmd.PersistentFlags().Lookup("amount")); err != nil {
		return err
	}
	if err := viper.BindPFlag("proofsFilePath", cmd.PersistentFlags().Lookup("proofsFilePath")); err != nil {
		return err
	}
	if err := viper.BindPFlag("proofsString", cmd.PersistentFlags().Lookup("proofsString")); err != nil {
		return err
	}
	OperatorsInfoPath = viper.GetString("operatorsInfoPath")
	if OperatorsInfoPath != "" {
		OperatorsInfoPath = filepath.Clean(OperatorsInfoPath)
	}
	OperatorsInfo = viper.GetString("operatorsInfo")
	if OperatorsInfoPath != "" && OperatorsInfo != "" {
		return fmt.Errorf("😥 operators info can be provided either as a raw JSON string, or path to a file, not both")
	}
	if OperatorsInfoPath == "" && OperatorsInfo == "" {
		return fmt.Errorf("😥 operators info should be provided either as a raw JSON string, or path to a file")
	}
	if OperatorsInfoPath != "" && strings.Contains(OperatorsInfoPath, "..") {
		return fmt.Errorf("😥 wrong operatorsInfoPath flag")
	}
	OperatorIDs = viper.GetStringSlice("operatorIDs")
	if len(OperatorIDs) == 0 {
		return fmt.Errorf("😥 Old operator IDs flag cannot be empty")
	}
	NewOperatorIDs = viper.GetStringSlice("newOperatorIDs")
	if len(NewOperatorIDs) == 0 {
		return fmt.Errorf("😥 New operator IDs flag cannot be empty")
	}
	ProofsFilePath = viper.GetString("proofsFilePath")
	if ProofsFilePath != "" {
		ProofsFilePath = filepath.Clean(ProofsFilePath)
	}
	ProofsString = viper.GetString("proofsString")
	if ProofsFilePath == "" && ProofsString == "" {
		return fmt.Errorf("😥 Failed to get proofs from proofs string or path to proofs flag value")
	}
	if ProofsFilePath != "" && ProofsString != "" {
		return fmt.Errorf("😥 proofs can be provided either as a string, or path to a file, not both")
	}
	if ProofsFilePath != "" && strings.Contains(ProofsFilePath, "..") {
		return fmt.Errorf("😥 wrong proofsFilePath flag")
	}
	withdrawAddr := viper.GetString("withdrawAddress")
	if withdrawAddr == "" {
		return fmt.Errorf("😥 Failed to get withdrawal address flag value")
	}
	var err error
	WithdrawAddress, err = utils.HexToAddress(withdrawAddr)
	if err != nil {
		return fmt.Errorf("😥 Failed to parse withdraw address: %w", err)
	}
	Network = viper.GetString("network")
	if Network == "" {
		return fmt.Errorf("😥 Failed to get fork version flag value")
	}
	owner := viper.GetString("owner")
	if owner == "" {
		return fmt.Errorf("😥 Failed to get owner address flag value")
	}
	OwnerAddress, err = utils.HexToAddress(owner)
	if err != nil {
		return fmt.Errorf("😥 Failed to parse owner address: %w", err)
	}
	Nonce = viper.GetUint64("nonce")
	Amount = viper.GetUint64("amount")
	if !spec.ValidAmountSet(phase0.Gwei(Amount)) {
		return fmt.Errorf("🚨 Amount should be in range between 32 ETH and 2048 ETH")
	}
	ClientCACertPath = viper.GetStringSlice("clientCACertPath")
	for _, certPath := range ClientCACertPath {
		if strings.Contains(filepath.Clean(certPath), "..") {
			return fmt.Errorf("😥 wrong clientCACertPath flag")
		}
	}
	return nil
}

// BindReshareFlags binds flags to yaml config parameters for the resharing ceremony of DKG
func BindReshareFlags(cmd *cobra.Command) error {
	if err := BindGenerateReshareMsgFlags(cmd); err != nil {
		return err
	}
	if err := viper.BindPFlag("signatures", cmd.PersistentFlags().Lookup("signatures")); err != nil {
		return err
	}
	Signatures = viper.GetString("signatures")
	if Signatures == "" {
		return fmt.Errorf("😥 Failed to get signature flag value")
	}
	return nil
}

// BindOperatorFlags binds flags to yaml config parameters for the operator
func BindOperatorFlags(cmd *cobra.Command) error {
	if err := BindBaseFlags(cmd); err != nil {
		return err
	}
	if err := viper.BindPFlag("privKey", cmd.PersistentFlags().Lookup("privKey")); err != nil {
		return err
	}
	if err := viper.BindPFlag("privKeyPassword", cmd.PersistentFlags().Lookup("privKeyPassword")); err != nil {
		return err
	}
	if err := viper.BindPFlag("port", cmd.PersistentFlags().Lookup("port")); err != nil {
		return err
	}
	if err := viper.BindPFlag("operatorID", cmd.PersistentFlags().Lookup("operatorID")); err != nil {
		return err
	}
	if err := viper.BindPFlag("serverTLSCertPath", cmd.PersistentFlags().Lookup("serverTLSCertPath")); err != nil {
		return err
	}
	if err := viper.BindPFlag("serverTLSKeyPath", cmd.PersistentFlags().Lookup("serverTLSKeyPath")); err != nil {
		return err
	}
	if err := viper.BindPFlag("ethEndpointURL", cmd.PersistentFlags().Lookup("ethEndpointURL")); err != nil {
		return err
	}
	PrivKey = filepath.Clean(viper.GetString("privKey"))
	PrivKeyPassword = filepath.Clean(viper.GetString("privKeyPassword"))
	if strings.Contains(PrivKey, "..") {
		return fmt.Errorf("😥 Failed to get private key path flag value")
	}
	if strings.Contains(PrivKeyPassword, "..") {
		return fmt.Errorf("😥 Failed to get password for private key flag value")
	}
	Port = viper.GetUint64("port")
	if Port == 0 {
		return fmt.Errorf("😥 Wrong port provided")
	}
	OperatorID = viper.GetUint64("operatorID")
	if OperatorID == 0 {
		return fmt.Errorf("😥 Wrong operator ID provided")
	}
	ServerTLSCertPath = filepath.Clean(viper.GetString("serverTLSCertPath"))
	if strings.Contains(ServerTLSCertPath, "..") {
		return fmt.Errorf("😥 wrong serverTLSCertPath flag")
	}
	ServerTLSKeyPath = filepath.Clean(viper.GetString("serverTLSKeyPath"))
	if strings.Contains(ServerTLSKeyPath, "..") {
		return fmt.Errorf("😥 wrong serverTLSKeyPath flag")
	}
	EthEndpointURL = viper.GetString("ethEndpointURL")
	if !IsUrl(EthEndpointURL) {
		return fmt.Errorf("ethereum endpoint URL: %s - Invalid", EthEndpointURL)
	}
	return nil
}

// BindVerifyFlags binds flags to yaml config parameters for the verification
func BindVerifyFlags(cmd *cobra.Command) error {
	if err := viper.BindPFlag("ceremonyDir", cmd.PersistentFlags().Lookup("ceremonyDir")); err != nil {
		return err
	}
	if err := viper.BindPFlag("validators", cmd.Flags().Lookup("validators")); err != nil {
		return err
	}
	if err := viper.BindPFlag("withdrawAddress", cmd.PersistentFlags().Lookup("withdrawAddress")); err != nil {
		return err
	}
	if err := viper.BindPFlag("nonce", cmd.PersistentFlags().Lookup("nonce")); err != nil {
		return err
	}
	if err := viper.BindPFlag("amount", cmd.PersistentFlags().Lookup("amount")); err != nil {
		return err
	}
	if err := viper.BindPFlag("owner", cmd.PersistentFlags().Lookup("owner")); err != nil {
		return err
	}
	CeremonyDir = filepath.Clean(viper.GetString("ceremonyDir"))
	if strings.Contains(CeremonyDir, "..") {
		return fmt.Errorf("😥 wrong CeremonyDir flag")
	}
	owner := viper.GetString("owner")
	if owner == "" {
		return fmt.Errorf("😥 Failed to get owner address flag value")
	}
	var err error
	OwnerAddress, err = utils.HexToAddress(owner)
	if err != nil {
		return fmt.Errorf("😥 Failed to parse owner address: %s", err)
	}
	Nonce = viper.GetUint64("nonce")
	Amount = viper.GetUint64("amount")
	if !spec.ValidAmountSet(phase0.Gwei(Amount)) {
		return fmt.Errorf("🚨 Amount should be in range between 32 ETH and 2048 ETH")
	}
	WithdrawAddress, err = utils.HexToAddress(viper.GetString("withdrawAddress"))
	if err != nil {
		return fmt.Errorf("😥 Failed to parse withdraw address: %s", err)
	}
	Validators = viper.GetUint("validators")
	if Validators == 0 {
		return fmt.Errorf("😥 Failed to get validators flag value")
	}
	return nil
}

=======
>>>>>>> 1a565943
// StringSliceToUintArray converts the string slice to uint64 slice
func StringSliceToUintArray(flagdata []string) ([]uint64, error) {
	partsarr := make([]uint64, 0, len(flagdata))
	for i := 0; i < len(flagdata); i++ {
		opid, err := strconv.ParseUint(flagdata[i], 10, strconv.IntSize)
		if err != nil {
			return nil, fmt.Errorf("err: %w , data: %v, ", err, flagdata[i])
		}
		partsarr = append(partsarr, opid)
	}
	// sort array
	sort.SliceStable(partsarr, func(i, j int) bool {
		return partsarr[i] < partsarr[j]
	})
	sorted := sort.SliceIsSorted(partsarr, func(p, q int) bool {
		return partsarr[p] < partsarr[q]
	})
	if !sorted {
		return nil, fmt.Errorf("slice isnt sorted")
	}
	return partsarr, nil
}

func SignaturesStringToBytes(signatures string) ([]byte, error) {
	sig, err := hex.DecodeString(signatures)
	if err != nil {
		return nil, fmt.Errorf("😥 Failed to parse signatures: %s", err)
	}
	return sig, nil
}

func DecodeProofsString(proofsString string) ([][]*spec.SignedProof, error) {
	allProofs := make([][]*wire.SignedProof, 0)
	err := json.Unmarshal([]byte(proofsString), &allProofs)
	if err != nil {
		return nil, fmt.Errorf("😥 Failed to unmarshal proofs: %s", err)
	}
	allSpecProofs := make([][]*spec.SignedProof, len(allProofs))
	for i, sp := range allProofs {
		specProofs := make([]*spec.SignedProof, len(sp))
		for j, p := range sp {
			specProofs[j] = &p.SignedProof
		}
		allSpecProofs[i] = specProofs
	}
	return allSpecProofs, nil
}

func WriteResults(
	logger *zap.Logger,
	depositDataArr []*wire.DepositDataCLI,
	keySharesArr []*wire.KeySharesCLI,
	proofs [][]*wire.SignedProof,
	withRandomness bool,
	expectedValidatorCount int,
	expectedOwnerAddress common.Address,
	expectedOwnerNonce uint64,
	expectedWithdrawAddress common.Address,
	outputPath string,
) (err error) {
	if expectedValidatorCount == 0 {
		return fmt.Errorf("expectedValidatorCount is 0")
	}
	if len(depositDataArr) != len(keySharesArr) || len(depositDataArr) != len(proofs) {
		return fmt.Errorf("Incoming result arrays have inconsistent length")
	}
	if len(depositDataArr) == 0 {
		return fmt.Errorf("no results to write")
	}
	if len(depositDataArr) != int(expectedValidatorCount) {
		return fmt.Errorf("expectedValidatorCount is not equal to the length of given results")
	}

	// order the keyshares by nonce
	sort.SliceStable(keySharesArr, func(i, j int) bool {
		return keySharesArr[i].Shares[0].ShareData.OwnerNonce < keySharesArr[j].Shares[0].ShareData.OwnerNonce
	})
	sorted := sort.SliceIsSorted(keySharesArr, func(p, q int) bool {
		return keySharesArr[p].Shares[0].ShareData.OwnerNonce < keySharesArr[q].Shares[0].ShareData.OwnerNonce
	})
	if !sorted {
		return fmt.Errorf("slice is not sorted")
	}

	// check if public keys are unique
	for i := 0; i < len(keySharesArr)-1; i++ {
		pk1 := keySharesArr[i].Shares[0].Payload.PublicKey
		pk2 := keySharesArr[i+1].Shares[0].Payload.PublicKey
		if pk1 == pk2 {
			return fmt.Errorf("public key %s is not unique", keySharesArr[i].Shares[0].Payload.PublicKey)
		}
	}

	// order deposit data and proofs to match keyshares order
	sortedDepositData := make([]*wire.DepositDataCLI, len(depositDataArr))
	sortedProofs := make([][]*wire.SignedProof, len(depositDataArr))
	for i, keyshare := range keySharesArr {
		pk := strings.TrimPrefix(keyshare.Shares[0].Payload.PublicKey, "0x")
		for _, deposit := range depositDataArr {
			if deposit.PubKey == pk {
				sortedDepositData[i] = deposit
				break
			}
		}
		if sortedDepositData[i] == nil {
			return fmt.Errorf("failed to match deposit data with keyshares")
		}
		for _, proof := range proofs {
			if hex.EncodeToString(proof[0].Proof.ValidatorPubKey) == pk {
				sortedProofs[i] = proof
				break
			}
		}
		if sortedProofs[i] == nil {
			return fmt.Errorf("failed to match proofs with keyshares")
		}
	}
	depositDataArr = sortedDepositData
	proofs = sortedProofs

	// Validate the results.
	aggregatedKeyshares := &wire.KeySharesCLI{
		Version:   keySharesArr[0].Version,
		CreatedAt: keySharesArr[0].CreatedAt,
	}
	for i := 0; i < len(keySharesArr); i++ {
		aggregatedKeyshares.Shares = append(aggregatedKeyshares.Shares, keySharesArr[i].Shares...)
	}
	if err := validator.ValidateResults(depositDataArr, aggregatedKeyshares, proofs, expectedValidatorCount, expectedOwnerAddress, expectedOwnerNonce, expectedWithdrawAddress); err != nil {
		return err
	}

	// Create the ceremony directory.
	timestamp := time.Now().UTC().Format("2006-01-02--15-04-05.000")
	dirName := fmt.Sprintf("ceremony-%s", timestamp)
	if withRandomness {
		randomness := make([]byte, 4)
		if _, err := rand.Read(randomness); err != nil {
			return fmt.Errorf("failed to generate randomness: %w", err)
		}
		dirName = fmt.Sprintf("%s--%x", dirName, randomness)
	}
	dir := filepath.Join(outputPath, dirName)
	err = os.Mkdir(dir, os.ModePerm)
	if os.IsExist(err) {
		return fmt.Errorf("ceremony directory already exists: %w", err)
	}
	if err != nil {
		return fmt.Errorf("failed to create a ceremony directory: %w", err)
	}

	// If saving fails, create a "FAILED" file under the ceremony directory.
	defer func() {
		if err != nil {
			if err := os.WriteFile(filepath.Join(dir, "FAILED"), []byte(err.Error()), 0o600); err != nil {
				logger.Error("failed to write error file", zap.Error(err))
			}
		}
	}()

	for i := 0; i < len(depositDataArr); i++ {
		nestedDir := fmt.Sprintf("%s/%06d-0x%s", dir, keySharesArr[i].Shares[0].ShareData.OwnerNonce, depositDataArr[i].PubKey)
		err := os.Mkdir(nestedDir, os.ModePerm)
		if err != nil {
			return fmt.Errorf("failed to create a validator key directory: %w", err)
		}
		logger.Info("💾 Writing deposit data json", zap.String("path", nestedDir))
		err = WriteDepositResult(depositDataArr[i], nestedDir)
		if err != nil {
			logger.Error("Failed writing deposit data file: ", zap.Error(err), zap.String("path", nestedDir), zap.Any("deposit", depositDataArr[i]))
			return fmt.Errorf("failed writing deposit data file: %w", err)
		}
		logger.Info("💾 Writing keyshares payload to file", zap.String("path", nestedDir))
		err = WriteKeysharesResult(keySharesArr[i], nestedDir)
		if err != nil {
			logger.Error("Failed writing keyshares file: ", zap.Error(err), zap.String("path", nestedDir), zap.Any("deposit", keySharesArr[i]))
			return fmt.Errorf("failed writing keyshares file: %w", err)
		}
		logger.Info("💾 Writing proofs to file", zap.String("path", nestedDir))
		err = WriteProofs(proofs[i], nestedDir)
		if err != nil {
			logger.Error("Failed writing proofs file: ", zap.Error(err), zap.String("path", nestedDir), zap.Any("proof", proofs[i]))
			return fmt.Errorf("failed writing proofs file: %w", err)
		}
	}
	// if there is only one Validator, do not create summary files
	if expectedValidatorCount > 1 {
		err := WriteAggregatedInitResults(dir, depositDataArr, keySharesArr, proofs, logger)
		if err != nil {
			return fmt.Errorf("failed writing aggregated results: %w", err)
		}
	}

	err = validator.ValidateResultsDir(dir, expectedValidatorCount, expectedOwnerAddress, expectedOwnerNonce, expectedWithdrawAddress)
	if err != nil {
		return fmt.Errorf("failed validating results dir: %w", err)
	}

	return nil
}

func WriteAggregatedInitResults(dir string, depositDataArr []*wire.DepositDataCLI, keySharesArr []*wire.KeySharesCLI, proofs [][]*wire.SignedProof, logger *zap.Logger) error {
	// Write all to one JSON file
	depositFinalPath := fmt.Sprintf("%s/deposit_data.json", dir)
	logger.Info("💾 Writing deposit data json to file", zap.String("path", depositFinalPath))
	err := utils.WriteJSON(depositFinalPath, depositDataArr)
	if err != nil {
		logger.Error("Failed writing deposit data file: ", zap.Error(err), zap.String("path", depositFinalPath), zap.Any("deposits", depositDataArr))
		return err
	}
	keysharesFinalPath := fmt.Sprintf("%s/keyshares.json", dir)
	logger.Info("💾 Writing keyshares payload to file", zap.String("path", keysharesFinalPath))
	aggrKeySharesArr, err := initiator.GenerateAggregatesKeyshares(keySharesArr)
	if err != nil {
		return err
	}
	err = utils.WriteJSON(keysharesFinalPath, aggrKeySharesArr)
	if err != nil {
		logger.Error("Failed writing keyshares to file: ", zap.Error(err), zap.String("path", keysharesFinalPath), zap.Any("keyshares", keySharesArr))
		return err
	}
	proofsFinalPath := fmt.Sprintf("%s/proofs.json", dir)
	err = utils.WriteJSON(proofsFinalPath, proofs)
	if err != nil {
		logger.Error("Failed writing ceremony sig file: ", zap.Error(err), zap.String("path", proofsFinalPath), zap.Any("proofs", proofs))
		return err
	}

	return nil
}

func WriteKeysharesResult(keyShares *wire.KeySharesCLI, dir string) error {
	keysharesFinalPath := fmt.Sprintf("%s/keyshares.json", dir)
	err := utils.WriteJSON(keysharesFinalPath, keyShares)
	if err != nil {
		return fmt.Errorf("failed writing keyshares file: %w, %v", err, keyShares)
	}
	return nil
}

func WriteDepositResult(depositData *wire.DepositDataCLI, dir string) error {
	depositFinalPath := fmt.Sprintf("%s/deposit_data.json", dir)
	err := utils.WriteJSON(depositFinalPath, []*wire.DepositDataCLI{depositData})

	if err != nil {
		return fmt.Errorf("failed writing deposit data file: %w, %v", err, depositData)
	}
	return nil
}

func WriteProofs(proofs []*wire.SignedProof, dir string) error {
	finalPath := fmt.Sprintf("%s/proofs.json", dir)
	err := utils.WriteJSON(finalPath, proofs)
	if err != nil {
		return fmt.Errorf("failed writing data file: %w, %v", err, proofs)
	}
	return nil
}

func CreateDirIfNotExist(path string) error {
	if _, err := os.Stat(path); err != nil {
		if os.IsNotExist(err) {
			// Directory does not exist, try to create it
			if err := os.MkdirAll(path, os.ModePerm); err != nil {
				// Failed to create the directory
				return fmt.Errorf("😥 can't create %s: %w", path, err)
			}
		} else {
			// Some other error occurred
			return fmt.Errorf("😥 %s", err)
		}
	}
	return nil
}

// Wrapper around zap.Sync() that ignores EINVAL errors.
//
// See: https://github.com/uber-go/zap/issues/1093#issuecomment-1120667285
func Sync(logger *zap.Logger) error {
	err := logger.Sync()
	if !errors.Is(err, syscall.EINVAL) {
		return err
	}
	return nil
}

func CheckIfOperatorHTTPS(ops []wire.OperatorCLI) error {
	for _, op := range ops {
		addr, err := url.Parse(op.Addr)
		if err != nil {
			return fmt.Errorf("parsing IP address: %s, err: %w", op.Addr, err)
		}
		if addr.Scheme != "https" {
			return fmt.Errorf("only HTTPS scheme is allowed at operator address %s, got: %s", op.Addr, addr.Scheme)
		}
	}
	return nil
}

func IsUrl(str string) bool {
	u, err := url.Parse(str)
	return err == nil && u.Scheme != "" && u.Host != ""
}

// OpenPrivateKey reads an RSA key from file.
// If passwordFilePath is provided, treats privKeyPath as encrypted
func OpenPrivateKey(passwordFilePath, privKeyPath string) (*rsa.PrivateKey, error) {
	// check if a password string a valid path, then read password from the file
	if _, err := os.Stat(passwordFilePath); os.IsNotExist(err) {
		return nil, fmt.Errorf("😥 Password file doesn`t exist: %s", err)
	}
	encryptedRSAJSON, err := os.ReadFile(filepath.Clean(privKeyPath))
	if err != nil {
		return nil, fmt.Errorf("😥 Cant read operator's key file: %s", err)
	}
	keyStorePassword, err := os.ReadFile(filepath.Clean(passwordFilePath))
	if err != nil {
		return nil, fmt.Errorf("😥 Error reading password file: %s", err)
	}
	privateKey, err := crypto.DecryptRSAKeystore(encryptedRSAJSON, string(keyStorePassword))
	if err != nil {
		return nil, fmt.Errorf("😥 Error converting pem to priv key: %s", err)
	}
	return privateKey, nil
}

// ReadOperatorsInfoFile reads operators data from path
func ReadOperatorsInfoFile(operatorsInfoPath string, logger *zap.Logger) (wire.OperatorsCLI, error) {
	fmt.Printf("📖 looking operators info 'operators_info.json' file: %s \n", operatorsInfoPath)
	_, err := os.Stat(operatorsInfoPath)
	if os.IsNotExist(err) {
		return nil, fmt.Errorf("😥 Failed to read operator info file: %s", err)
	}
	logger.Info("📖 reading operators info JSON file")
	operatorsInfoJSON, err := os.ReadFile(filepath.Clean(operatorsInfoPath))
	if err != nil {
		return nil, fmt.Errorf("😥 Failed to read operator info file: %s", err)
	}
	var operators wire.OperatorsCLI
	err = json.Unmarshal(operatorsInfoJSON, &operators)
	if err != nil {
		return nil, fmt.Errorf("😥 Failed to load operators: %s", err)
	}
	return operators, nil
}

// LoadOperators loads operators data from raw json or file path
func LoadOperators(logger *zap.Logger, operatorsInfo, operatorsInfoPath string) (wire.OperatorsCLI, error) {
	var operators wire.OperatorsCLI
	var err error
	if operatorsInfo != "" {
		err = json.Unmarshal([]byte(operatorsInfo), &operators)
		if err != nil {
			return nil, err
		}
	} else {
		operators, err = ReadOperatorsInfoFile(operatorsInfoPath, logger)
		if err != nil {
			return nil, err
		}
	}
	if operators == nil {
		return nil, fmt.Errorf("no information about operators is provided. Please use or raw JSON, or file")
	}
	// check that we use https
	if err := CheckIfOperatorHTTPS(operators); err != nil {
		return nil, err
	}
	return operators, nil
}

// SetGlobalLogger creates a logger
func SetGlobalLogger(cmd *cobra.Command, name, logFilePath, logLevel, logFormat, logLevelFormat string) (*zap.Logger, error) {
	// If the log file doesn't exist, create it
	_, err := os.OpenFile(filepath.Clean(logFilePath), os.O_APPEND|os.O_CREATE|os.O_WRONLY, 0o600)
	if err != nil {
		return nil, err
	}
	if err := logging.SetGlobalLogger(logLevel, logFormat, logLevelFormat, &logging.LogFileOptions{FileName: logFilePath}); err != nil {
		return nil, fmt.Errorf("logging.SetGlobalLogger: %w", err)
	}
	logger := zap.L().Named(name)
	return logger, nil
}<|MERGE_RESOLUTION|>--- conflicted
+++ resolved
@@ -29,720 +29,6 @@
 	"github.com/ssvlabs/ssv-dkg/pkgs/wire"
 )
 
-<<<<<<< HEAD
-// operator flags
-var (
-	PrivKey           string
-	PrivKeyPassword   string
-	Port              uint64
-	OperatorID        uint64
-	ServerTLSCertPath string
-	ServerTLSKeyPath  string
-	EthEndpointURL    string
-)
-
-// verify flags
-var (
-	CeremonyDir string
-)
-
-// resigning/reshare flags
-var (
-	ProofsFilePath string
-	ProofsString   string
-	NewOperatorIDs []string
-	Signatures     string
-)
-
-// SetViperConfig reads a yaml config file if provided
-func SetViperConfig(cmd *cobra.Command) error {
-	if err := viper.BindPFlag("configPath", cmd.PersistentFlags().Lookup("configPath")); err != nil {
-		return err
-	}
-	ConfigPath = viper.GetString("configPath")
-	if ConfigPath != "" && filepath.Clean(ConfigPath) != "" && !strings.Contains(ConfigPath, "..") {
-		stat, err := os.Stat(ConfigPath)
-		if err != nil {
-			return err
-		}
-		if stat.IsDir() {
-			return fmt.Errorf("configPath flag should be a path to a *.yaml file, but dir provided")
-		}
-		viper.SetConfigType("yaml")
-		viper.SetConfigFile(ConfigPath)
-		if err := viper.ReadInConfig(); err != nil {
-			return err
-		}
-	}
-	return nil
-}
-
-// SetGlobalLogger creates a logger
-func SetGlobalLogger(cmd *cobra.Command, name string) (*zap.Logger, error) {
-	// If the log file doesn't exist, create it
-	_, err := os.OpenFile(filepath.Clean(LogFilePath), os.O_APPEND|os.O_CREATE|os.O_WRONLY, 0o600)
-	if err != nil {
-		return nil, err
-	}
-	if err := logging.SetGlobalLogger(LogLevel, LogFormat, LogLevelFormat, &logging.LogFileOptions{FileName: LogFilePath}); err != nil {
-		return nil, fmt.Errorf("logging.SetGlobalLogger: %w", err)
-	}
-	logger := zap.L().Named(name)
-	return logger, nil
-}
-
-// OpenPrivateKey reads an RSA key from file.
-// If passwordFilePath is provided, treats privKeyPath as encrypted
-func OpenPrivateKey(passwordFilePath, privKeyPath string) (*rsa.PrivateKey, error) {
-	// check if a password string a valid path, then read password from the file
-	if _, err := os.Stat(passwordFilePath); os.IsNotExist(err) {
-		return nil, fmt.Errorf("password file doesn`t exist: %w", err)
-	}
-	encryptedRSAJSON, err := os.ReadFile(filepath.Clean(privKeyPath))
-	if err != nil {
-		return nil, fmt.Errorf("cant read operator's key file: %w", err)
-	}
-	keyStorePassword, err := os.ReadFile(filepath.Clean(passwordFilePath))
-	if err != nil {
-		return nil, fmt.Errorf("error reading password file: %w", err)
-	}
-	privateKey, err := crypto.DecryptRSAKeystore(encryptedRSAJSON, string(keyStorePassword))
-	if err != nil {
-		return nil, fmt.Errorf("error converting pem to priv key: %w", err)
-	}
-	return privateKey, nil
-}
-
-// ReadOperatorsInfoFile reads operators data from path
-func ReadOperatorsInfoFile(operatorsInfoPath string, logger *zap.Logger) (wire.OperatorsCLI, error) {
-	fmt.Printf("📖 looking operators info JSON file: %s \n", operatorsInfoPath)
-	_, err := os.Stat(operatorsInfoPath)
-	if os.IsNotExist(err) {
-		return nil, fmt.Errorf("cant find path to operators info JSON file: %s", err)
-	}
-	logger.Info("📖 reading operators info JSON file")
-	operatorsInfoJSON, err := os.ReadFile(filepath.Clean(operatorsInfoPath))
-	if err != nil {
-		return nil, fmt.Errorf("failed to read operators info JSON file: %w", err)
-	}
-	var operators wire.OperatorsCLI
-	err = json.Unmarshal(operatorsInfoJSON, &operators)
-	if err != nil {
-		return nil, fmt.Errorf("😥 Failed to load operators: %s", err)
-	}
-	return operators, nil
-}
-
-func SetBaseFlags(cmd *cobra.Command) {
-	flags.ResultPathFlag(cmd)
-	flags.ConfigPathFlag(cmd)
-	flags.LogLevelFlag(cmd)
-	flags.LogFormatFlag(cmd)
-	flags.LogLevelFormatFlag(cmd)
-	flags.LogFilePathFlag(cmd)
-
-}
-
-func SetInitFlags(cmd *cobra.Command) {
-	SetBaseFlags(cmd)
-	flags.OperatorsInfoFlag(cmd)
-	flags.OperatorsInfoPathFlag(cmd)
-	flags.OperatorIDsFlag(cmd)
-	flags.OwnerAddressFlag(cmd)
-	flags.NonceFlag(cmd)
-	flags.AmountFlag(cmd)
-	flags.NetworkFlag(cmd)
-	flags.WithdrawAddressFlag(cmd)
-	flags.ValidatorsFlag(cmd)
-	flags.ClientCACertPathFlag(cmd)
-}
-
-func SetOperatorFlags(cmd *cobra.Command) {
-	SetBaseFlags(cmd)
-	flags.PrivateKeyFlag(cmd)
-	flags.PrivateKeyPassFlag(cmd)
-	flags.OperatorPortFlag(cmd)
-	flags.OperatorIDFlag(cmd)
-	flags.ServerTLSCertPath(cmd)
-	flags.ServerTLSKeyPath(cmd)
-	flags.EthEndpointURL(cmd)
-}
-
-func SetVerifyFlags(cmd *cobra.Command) {
-	flags.AddPersistentStringFlag(cmd, "ceremonyDir", "", "Path to the ceremony directory", true)
-	flags.AddPersistentIntFlag(cmd, "validators", 1, "Number of validators", true)
-	flags.AddPersistentStringFlag(cmd, "withdrawAddress", "", "Withdrawal address", true)
-	flags.AddPersistentIntFlag(cmd, "nonce", 0, "Owner nonce", true)
-	flags.AddPersistentIntFlag(cmd, "amount", 0, "Amount in Gwei", true)
-	flags.AddPersistentStringFlag(cmd, "owner", "", "Owner address", true)
-}
-
-func SetGenerateResignMsgFlags(cmd *cobra.Command) {
-	SetBaseFlags(cmd)
-	flags.OperatorsInfoFlag(cmd)
-	flags.OperatorsInfoPathFlag(cmd)
-	flags.OperatorIDsFlag(cmd)
-	flags.OwnerAddressFlag(cmd)
-	flags.NonceFlag(cmd)
-	flags.AmountFlag(cmd)
-	flags.NetworkFlag(cmd)
-	flags.WithdrawAddressFlag(cmd)
-	flags.ProofsFilePath(cmd)
-	flags.ProofsStringFlag(cmd)
-	flags.ClientCACertPathFlag(cmd)
-	flags.EthEndpointURL(cmd)
-}
-
-func SetGenerateReshareMsgFlags(cmd *cobra.Command) {
-	SetBaseFlags(cmd)
-	flags.OperatorsInfoFlag(cmd)
-	flags.OperatorsInfoPathFlag(cmd)
-	flags.OperatorIDsFlag(cmd)
-	flags.NewOperatorIDsFlag(cmd)
-	flags.WithdrawAddressFlag(cmd)
-	flags.OwnerAddressFlag(cmd)
-	flags.NonceFlag(cmd)
-	flags.AmountFlag(cmd)
-	flags.NetworkFlag(cmd)
-	flags.ProofsFilePath(cmd)
-	flags.ProofsStringFlag(cmd)
-	flags.ClientCACertPathFlag(cmd)
-	flags.EthEndpointURL(cmd)
-}
-
-func SetResigningFlags(cmd *cobra.Command) {
-	SetBaseFlags(cmd)
-	flags.OperatorsInfoFlag(cmd)
-	flags.OperatorsInfoPathFlag(cmd)
-	flags.OperatorIDsFlag(cmd)
-	flags.OwnerAddressFlag(cmd)
-	flags.NonceFlag(cmd)
-	flags.AmountFlag(cmd)
-	flags.NetworkFlag(cmd)
-	flags.WithdrawAddressFlag(cmd)
-	flags.ProofsFilePath(cmd)
-	flags.ProofsStringFlag(cmd)
-	flags.ClientCACertPathFlag(cmd)
-	flags.SignaturesFlag(cmd)
-	flags.EthEndpointURL(cmd)
-}
-
-func SetReshareFlags(cmd *cobra.Command) {
-	SetBaseFlags(cmd)
-	flags.OperatorsInfoFlag(cmd)
-	flags.OperatorsInfoPathFlag(cmd)
-	flags.OperatorIDsFlag(cmd)
-	flags.NewOperatorIDsFlag(cmd)
-	flags.WithdrawAddressFlag(cmd)
-	flags.OwnerAddressFlag(cmd)
-	flags.NonceFlag(cmd)
-	flags.AmountFlag(cmd)
-	flags.NetworkFlag(cmd)
-	flags.ProofsFilePath(cmd)
-	flags.ProofsStringFlag(cmd)
-	flags.ClientCACertPathFlag(cmd)
-	flags.SignaturesFlag(cmd)
-	flags.EthEndpointURL(cmd)
-}
-
-func SetHealthCheckFlags(cmd *cobra.Command) {
-	flags.AddPersistentStringSliceFlag(cmd, "ip", []string{}, "Operator ip:port", true)
-}
-
-// BindFlags binds flags to yaml config parameters
-func BindBaseFlags(cmd *cobra.Command) error {
-	if err := viper.BindPFlag("outputPath", cmd.PersistentFlags().Lookup("outputPath")); err != nil {
-		return err
-	}
-	if err := viper.BindPFlag("configPath", cmd.PersistentFlags().Lookup("configPath")); err != nil {
-		return err
-	}
-	if err := viper.BindPFlag("logLevel", cmd.PersistentFlags().Lookup("logLevel")); err != nil {
-		return err
-	}
-	if err := viper.BindPFlag("logFormat", cmd.PersistentFlags().Lookup("logFormat")); err != nil {
-		return err
-	}
-	if err := viper.BindPFlag("logLevelFormat", cmd.PersistentFlags().Lookup("logLevelFormat")); err != nil {
-		return err
-	}
-	if err := viper.BindPFlag("logFilePath", cmd.PersistentFlags().Lookup("logFilePath")); err != nil {
-		return err
-	}
-	OutputPath = viper.GetString("outputPath")
-	if OutputPath != "" {
-		OutputPath = filepath.Clean(OutputPath)
-	}
-	if strings.Contains(OutputPath, "..") {
-		return fmt.Errorf("😥 outputPath cant contain traversal")
-	}
-	if err := createDirIfNotExist(OutputPath); err != nil {
-		return err
-	}
-	LogLevel = viper.GetString("logLevel")
-	LogFormat = viper.GetString("logFormat")
-	LogLevelFormat = viper.GetString("logLevelFormat")
-	LogFilePath = viper.GetString("logFilePath")
-	if strings.Contains(LogFilePath, "..") {
-		return fmt.Errorf("😥 logFilePath cant contain traversal")
-	}
-	return nil
-}
-
-// BindInitiatorBaseFlags binds flags to yaml config parameters
-func BindInitiatorBaseFlags(cmd *cobra.Command) error {
-	var err error
-	if err := BindBaseFlags(cmd); err != nil {
-		return err
-	}
-	if err := viper.BindPFlag("operatorIDs", cmd.PersistentFlags().Lookup("operatorIDs")); err != nil {
-		return err
-	}
-	if err := viper.BindPFlag("operatorsInfo", cmd.PersistentFlags().Lookup("operatorsInfo")); err != nil {
-		return err
-	}
-	if err := viper.BindPFlag("owner", cmd.PersistentFlags().Lookup("owner")); err != nil {
-		return err
-	}
-	if err := viper.BindPFlag("nonce", cmd.PersistentFlags().Lookup("nonce")); err != nil {
-		return err
-	}
-	if err := viper.BindPFlag("amount", cmd.PersistentFlags().Lookup("amount")); err != nil {
-		return err
-	}
-	if err := viper.BindPFlag("operatorsInfoPath", cmd.PersistentFlags().Lookup("operatorsInfoPath")); err != nil {
-		return err
-	}
-	if err := viper.BindPFlag("clientCACertPath", cmd.PersistentFlags().Lookup("clientCACertPath")); err != nil {
-		return err
-	}
-	OperatorIDs = viper.GetStringSlice("operatorIDs")
-	if len(OperatorIDs) == 0 {
-		return fmt.Errorf("😥 Operator IDs flag cant be empty")
-	}
-	OperatorsInfoPath = viper.GetString("operatorsInfoPath")
-	if OperatorsInfoPath != "" {
-		OperatorsInfoPath = filepath.Clean(OperatorsInfoPath)
-	}
-	OperatorsInfo = viper.GetString("operatorsInfo")
-	if OperatorsInfoPath != "" && OperatorsInfo != "" {
-		return fmt.Errorf("😥 operators info can be provided either as a raw JSON string, or path to a file, not both")
-	}
-	if OperatorsInfoPath == "" && OperatorsInfo == "" {
-		return fmt.Errorf("😥 operators info should be provided either as a raw JSON string, or path to a file")
-	}
-	if OperatorsInfoPath != "" && strings.Contains(OperatorsInfoPath, "..") {
-		return fmt.Errorf("😥 wrong operatorsInfoPath flag")
-	}
-	owner := viper.GetString("owner")
-	if owner == "" {
-		return fmt.Errorf("😥 Failed to get owner address flag value")
-	}
-	Amount = viper.GetUint64("amount")
-	if !spec.ValidAmountSet(phase0.Gwei(Amount)) {
-		return fmt.Errorf("🚨 Amount should be in range between 32 ETH and 2048 ETH")
-	}
-	OwnerAddress, err = utils.HexToAddress(owner)
-	if err != nil {
-		return fmt.Errorf("😥 Failed to parse owner address: %s", err)
-	}
-	Nonce = viper.GetUint64("nonce")
-	ClientCACertPath = viper.GetStringSlice("clientCACertPath")
-	for _, certPath := range ClientCACertPath {
-		if strings.Contains(filepath.Clean(certPath), "..") {
-			return fmt.Errorf("😥 wrong clientCACertPath flag")
-		}
-	}
-	return nil
-}
-
-// BindInitFlags binds flags to yaml config parameters for the initial DKG
-func BindInitFlags(cmd *cobra.Command) error {
-	if err := BindInitiatorBaseFlags(cmd); err != nil {
-		return err
-	}
-	if err := viper.BindPFlag("withdrawAddress", cmd.PersistentFlags().Lookup("withdrawAddress")); err != nil {
-		return err
-	}
-	if err := viper.BindPFlag("network", cmd.Flags().Lookup("network")); err != nil {
-		return err
-	}
-	if err := viper.BindPFlag("validators", cmd.Flags().Lookup("validators")); err != nil {
-		return err
-	}
-	withdrawAddr := viper.GetString("withdrawAddress")
-	if withdrawAddr == "" {
-		return fmt.Errorf("😥 Failed to get withdrawal address flag value")
-	}
-	var err error
-	WithdrawAddress, err = utils.HexToAddress(withdrawAddr)
-	if err != nil {
-		return fmt.Errorf("😥 Failed to parse withdraw address: %w", err)
-	}
-	Network = viper.GetString("network")
-	if Network == "" {
-		return fmt.Errorf("😥 Failed to get fork version flag value")
-	}
-	Validators = viper.GetUint("validators")
-	if Validators > 100 || Validators == 0 {
-		return fmt.Errorf("🚨 Amount of generated validators should be 1 to 100")
-	}
-	return nil
-}
-
-func BindGenerateResignMsgFlags(cmd *cobra.Command) error {
-	if err := BindBaseFlags(cmd); err != nil {
-		return err
-	}
-	if err := viper.BindPFlag("operatorsInfo", cmd.PersistentFlags().Lookup("operatorsInfo")); err != nil {
-		return err
-	}
-	if err := viper.BindPFlag("operatorsInfoPath", cmd.PersistentFlags().Lookup("operatorsInfoPath")); err != nil {
-		return err
-	}
-	if err := viper.BindPFlag("owner", cmd.PersistentFlags().Lookup("owner")); err != nil {
-		return err
-	}
-	if err := viper.BindPFlag("nonce", cmd.PersistentFlags().Lookup("nonce")); err != nil {
-		return err
-	}
-	if err := viper.BindPFlag("amount", cmd.PersistentFlags().Lookup("amount")); err != nil {
-		return err
-	}
-	if err := viper.BindPFlag("clientCACertPath", cmd.PersistentFlags().Lookup("clientCACertPath")); err != nil {
-		return err
-	}
-	if err := viper.BindPFlag("proofsFilePath", cmd.PersistentFlags().Lookup("proofsFilePath")); err != nil {
-		return err
-	}
-	if err := viper.BindPFlag("proofsString", cmd.PersistentFlags().Lookup("proofsString")); err != nil {
-		return err
-	}
-	if err := viper.BindPFlag("operatorIDs", cmd.PersistentFlags().Lookup("operatorIDs")); err != nil {
-		return err
-	}
-	if err := viper.BindPFlag("withdrawAddress", cmd.PersistentFlags().Lookup("withdrawAddress")); err != nil {
-		return err
-	}
-	if err := viper.BindPFlag("network", cmd.Flags().Lookup("network")); err != nil {
-		return err
-	}
-	OperatorIDs = viper.GetStringSlice("operatorIDs")
-	if len(OperatorIDs) == 0 {
-		return fmt.Errorf("😥 Operator IDs flag cant be empty")
-	}
-	OperatorsInfoPath = viper.GetString("operatorsInfoPath")
-	if OperatorsInfoPath != "" {
-		OperatorsInfoPath = filepath.Clean(OperatorsInfoPath)
-	}
-	OperatorsInfo = viper.GetString("operatorsInfo")
-	if OperatorsInfoPath != "" && OperatorsInfo != "" {
-		return fmt.Errorf("😥 operators info can be provided either as a raw JSON string, or path to a file, not both")
-	}
-	if OperatorsInfoPath == "" && OperatorsInfo == "" {
-		return fmt.Errorf("😥 operators info should be provided either as a raw JSON string, or path to a file")
-	}
-	if OperatorsInfoPath != "" && strings.Contains(OperatorsInfoPath, "..") {
-		return fmt.Errorf("😥 wrong operatorsInfoPath flag")
-	}
-	owner := viper.GetString("owner")
-	if owner == "" {
-		return fmt.Errorf("😥 Failed to get owner address flag value")
-	}
-	Nonce = viper.GetUint64("nonce")
-	Amount = viper.GetUint64("amount")
-	if !spec.ValidAmountSet(phase0.Gwei(Amount)) {
-		return fmt.Errorf("🚨 Amount should be in range between 32 ETH and 2048 ETH")
-	}
-	ClientCACertPath = viper.GetStringSlice("clientCACertPath")
-	for _, certPath := range ClientCACertPath {
-		if strings.Contains(filepath.Clean(certPath), "..") {
-			return fmt.Errorf("😥 worng clientCACertPath flag")
-		}
-	}
-	ProofsFilePath = viper.GetString("proofsFilePath")
-	if ProofsFilePath != "" {
-		ProofsFilePath = filepath.Clean(ProofsFilePath)
-	}
-	ProofsString = viper.GetString("proofsString")
-	if ProofsFilePath == "" && ProofsString == "" {
-		return fmt.Errorf("😥 Failed to get proofs from proofs string or path to proofs flag value")
-	}
-	if ProofsFilePath != "" && ProofsString != "" {
-		return fmt.Errorf("😥 proofs can be provided either as a string, or path to a file, not both")
-	}
-	if ProofsFilePath != "" && strings.Contains(ProofsFilePath, "..") {
-		return fmt.Errorf("😥 wrong proofsFilePath flag")
-	}
-	withdrawAddr := viper.GetString("withdrawAddress")
-	if withdrawAddr == "" {
-		return fmt.Errorf("😥 Failed to get withdrawal address flag value")
-	}
-	var err error
-	WithdrawAddress, err = utils.HexToAddress(withdrawAddr)
-	if err != nil {
-		return fmt.Errorf("😥 Failed to parse withdraw address: %w", err)
-	}
-	Network = viper.GetString("network")
-	if Network == "" {
-		return fmt.Errorf("😥 Failed to get fork version flag value")
-	}
-	OwnerAddress, err = utils.HexToAddress(owner)
-	if err != nil {
-		return fmt.Errorf("😥 Failed to parse owner address: %s", err)
-	}
-	return nil
-}
-
-// BindResigningFlags binds flags to yaml config parameters for the resigning of previous DKG result
-func BindResigningFlags(cmd *cobra.Command) error {
-	if err := BindGenerateResignMsgFlags(cmd); err != nil {
-		return err
-	}
-	if err := viper.BindPFlag("signatures", cmd.PersistentFlags().Lookup("signatures")); err != nil {
-		return err
-	}
-	Signatures = viper.GetString("signatures")
-	if Signatures == "" {
-		return fmt.Errorf("😥 Failed to get signature flag value")
-	}
-	return nil
-}
-
-func BindGenerateReshareMsgFlags(cmd *cobra.Command) error {
-	if err := BindBaseFlags(cmd); err != nil {
-		return err
-	}
-	if err := viper.BindPFlag("operatorsInfo", cmd.PersistentFlags().Lookup("operatorsInfo")); err != nil {
-		return err
-	}
-	if err := viper.BindPFlag("operatorsInfoPath", cmd.PersistentFlags().Lookup("operatorsInfoPath")); err != nil {
-		return err
-	}
-	if err := viper.BindPFlag("operatorIDs", cmd.PersistentFlags().Lookup("operatorIDs")); err != nil {
-		return err
-	}
-	if err := viper.BindPFlag("newOperatorIDs", cmd.PersistentFlags().Lookup("newOperatorIDs")); err != nil {
-		return err
-	}
-	if err := viper.BindPFlag("clientCACertPath", cmd.PersistentFlags().Lookup("clientCACertPath")); err != nil {
-		return err
-	}
-	if err := viper.BindPFlag("withdrawAddress", cmd.PersistentFlags().Lookup("withdrawAddress")); err != nil {
-		return err
-	}
-	if err := viper.BindPFlag("network", cmd.Flags().Lookup("network")); err != nil {
-		return err
-	}
-	if err := viper.BindPFlag("owner", cmd.PersistentFlags().Lookup("owner")); err != nil {
-		return err
-	}
-	if err := viper.BindPFlag("nonce", cmd.PersistentFlags().Lookup("nonce")); err != nil {
-		return err
-	}
-	if err := viper.BindPFlag("amount", cmd.PersistentFlags().Lookup("amount")); err != nil {
-		return err
-	}
-	if err := viper.BindPFlag("proofsFilePath", cmd.PersistentFlags().Lookup("proofsFilePath")); err != nil {
-		return err
-	}
-	if err := viper.BindPFlag("proofsString", cmd.PersistentFlags().Lookup("proofsString")); err != nil {
-		return err
-	}
-	OperatorsInfoPath = viper.GetString("operatorsInfoPath")
-	if OperatorsInfoPath != "" {
-		OperatorsInfoPath = filepath.Clean(OperatorsInfoPath)
-	}
-	OperatorsInfo = viper.GetString("operatorsInfo")
-	if OperatorsInfoPath != "" && OperatorsInfo != "" {
-		return fmt.Errorf("😥 operators info can be provided either as a raw JSON string, or path to a file, not both")
-	}
-	if OperatorsInfoPath == "" && OperatorsInfo == "" {
-		return fmt.Errorf("😥 operators info should be provided either as a raw JSON string, or path to a file")
-	}
-	if OperatorsInfoPath != "" && strings.Contains(OperatorsInfoPath, "..") {
-		return fmt.Errorf("😥 wrong operatorsInfoPath flag")
-	}
-	OperatorIDs = viper.GetStringSlice("operatorIDs")
-	if len(OperatorIDs) == 0 {
-		return fmt.Errorf("😥 Old operator IDs flag cannot be empty")
-	}
-	NewOperatorIDs = viper.GetStringSlice("newOperatorIDs")
-	if len(NewOperatorIDs) == 0 {
-		return fmt.Errorf("😥 New operator IDs flag cannot be empty")
-	}
-	ProofsFilePath = viper.GetString("proofsFilePath")
-	if ProofsFilePath != "" {
-		ProofsFilePath = filepath.Clean(ProofsFilePath)
-	}
-	ProofsString = viper.GetString("proofsString")
-	if ProofsFilePath == "" && ProofsString == "" {
-		return fmt.Errorf("😥 Failed to get proofs from proofs string or path to proofs flag value")
-	}
-	if ProofsFilePath != "" && ProofsString != "" {
-		return fmt.Errorf("😥 proofs can be provided either as a string, or path to a file, not both")
-	}
-	if ProofsFilePath != "" && strings.Contains(ProofsFilePath, "..") {
-		return fmt.Errorf("😥 wrong proofsFilePath flag")
-	}
-	withdrawAddr := viper.GetString("withdrawAddress")
-	if withdrawAddr == "" {
-		return fmt.Errorf("😥 Failed to get withdrawal address flag value")
-	}
-	var err error
-	WithdrawAddress, err = utils.HexToAddress(withdrawAddr)
-	if err != nil {
-		return fmt.Errorf("😥 Failed to parse withdraw address: %w", err)
-	}
-	Network = viper.GetString("network")
-	if Network == "" {
-		return fmt.Errorf("😥 Failed to get fork version flag value")
-	}
-	owner := viper.GetString("owner")
-	if owner == "" {
-		return fmt.Errorf("😥 Failed to get owner address flag value")
-	}
-	OwnerAddress, err = utils.HexToAddress(owner)
-	if err != nil {
-		return fmt.Errorf("😥 Failed to parse owner address: %w", err)
-	}
-	Nonce = viper.GetUint64("nonce")
-	Amount = viper.GetUint64("amount")
-	if !spec.ValidAmountSet(phase0.Gwei(Amount)) {
-		return fmt.Errorf("🚨 Amount should be in range between 32 ETH and 2048 ETH")
-	}
-	ClientCACertPath = viper.GetStringSlice("clientCACertPath")
-	for _, certPath := range ClientCACertPath {
-		if strings.Contains(filepath.Clean(certPath), "..") {
-			return fmt.Errorf("😥 wrong clientCACertPath flag")
-		}
-	}
-	return nil
-}
-
-// BindReshareFlags binds flags to yaml config parameters for the resharing ceremony of DKG
-func BindReshareFlags(cmd *cobra.Command) error {
-	if err := BindGenerateReshareMsgFlags(cmd); err != nil {
-		return err
-	}
-	if err := viper.BindPFlag("signatures", cmd.PersistentFlags().Lookup("signatures")); err != nil {
-		return err
-	}
-	Signatures = viper.GetString("signatures")
-	if Signatures == "" {
-		return fmt.Errorf("😥 Failed to get signature flag value")
-	}
-	return nil
-}
-
-// BindOperatorFlags binds flags to yaml config parameters for the operator
-func BindOperatorFlags(cmd *cobra.Command) error {
-	if err := BindBaseFlags(cmd); err != nil {
-		return err
-	}
-	if err := viper.BindPFlag("privKey", cmd.PersistentFlags().Lookup("privKey")); err != nil {
-		return err
-	}
-	if err := viper.BindPFlag("privKeyPassword", cmd.PersistentFlags().Lookup("privKeyPassword")); err != nil {
-		return err
-	}
-	if err := viper.BindPFlag("port", cmd.PersistentFlags().Lookup("port")); err != nil {
-		return err
-	}
-	if err := viper.BindPFlag("operatorID", cmd.PersistentFlags().Lookup("operatorID")); err != nil {
-		return err
-	}
-	if err := viper.BindPFlag("serverTLSCertPath", cmd.PersistentFlags().Lookup("serverTLSCertPath")); err != nil {
-		return err
-	}
-	if err := viper.BindPFlag("serverTLSKeyPath", cmd.PersistentFlags().Lookup("serverTLSKeyPath")); err != nil {
-		return err
-	}
-	if err := viper.BindPFlag("ethEndpointURL", cmd.PersistentFlags().Lookup("ethEndpointURL")); err != nil {
-		return err
-	}
-	PrivKey = filepath.Clean(viper.GetString("privKey"))
-	PrivKeyPassword = filepath.Clean(viper.GetString("privKeyPassword"))
-	if strings.Contains(PrivKey, "..") {
-		return fmt.Errorf("😥 Failed to get private key path flag value")
-	}
-	if strings.Contains(PrivKeyPassword, "..") {
-		return fmt.Errorf("😥 Failed to get password for private key flag value")
-	}
-	Port = viper.GetUint64("port")
-	if Port == 0 {
-		return fmt.Errorf("😥 Wrong port provided")
-	}
-	OperatorID = viper.GetUint64("operatorID")
-	if OperatorID == 0 {
-		return fmt.Errorf("😥 Wrong operator ID provided")
-	}
-	ServerTLSCertPath = filepath.Clean(viper.GetString("serverTLSCertPath"))
-	if strings.Contains(ServerTLSCertPath, "..") {
-		return fmt.Errorf("😥 wrong serverTLSCertPath flag")
-	}
-	ServerTLSKeyPath = filepath.Clean(viper.GetString("serverTLSKeyPath"))
-	if strings.Contains(ServerTLSKeyPath, "..") {
-		return fmt.Errorf("😥 wrong serverTLSKeyPath flag")
-	}
-	EthEndpointURL = viper.GetString("ethEndpointURL")
-	if !IsUrl(EthEndpointURL) {
-		return fmt.Errorf("ethereum endpoint URL: %s - Invalid", EthEndpointURL)
-	}
-	return nil
-}
-
-// BindVerifyFlags binds flags to yaml config parameters for the verification
-func BindVerifyFlags(cmd *cobra.Command) error {
-	if err := viper.BindPFlag("ceremonyDir", cmd.PersistentFlags().Lookup("ceremonyDir")); err != nil {
-		return err
-	}
-	if err := viper.BindPFlag("validators", cmd.Flags().Lookup("validators")); err != nil {
-		return err
-	}
-	if err := viper.BindPFlag("withdrawAddress", cmd.PersistentFlags().Lookup("withdrawAddress")); err != nil {
-		return err
-	}
-	if err := viper.BindPFlag("nonce", cmd.PersistentFlags().Lookup("nonce")); err != nil {
-		return err
-	}
-	if err := viper.BindPFlag("amount", cmd.PersistentFlags().Lookup("amount")); err != nil {
-		return err
-	}
-	if err := viper.BindPFlag("owner", cmd.PersistentFlags().Lookup("owner")); err != nil {
-		return err
-	}
-	CeremonyDir = filepath.Clean(viper.GetString("ceremonyDir"))
-	if strings.Contains(CeremonyDir, "..") {
-		return fmt.Errorf("😥 wrong CeremonyDir flag")
-	}
-	owner := viper.GetString("owner")
-	if owner == "" {
-		return fmt.Errorf("😥 Failed to get owner address flag value")
-	}
-	var err error
-	OwnerAddress, err = utils.HexToAddress(owner)
-	if err != nil {
-		return fmt.Errorf("😥 Failed to parse owner address: %s", err)
-	}
-	Nonce = viper.GetUint64("nonce")
-	Amount = viper.GetUint64("amount")
-	if !spec.ValidAmountSet(phase0.Gwei(Amount)) {
-		return fmt.Errorf("🚨 Amount should be in range between 32 ETH and 2048 ETH")
-	}
-	WithdrawAddress, err = utils.HexToAddress(viper.GetString("withdrawAddress"))
-	if err != nil {
-		return fmt.Errorf("😥 Failed to parse withdraw address: %s", err)
-	}
-	Validators = viper.GetUint("validators")
-	if Validators == 0 {
-		return fmt.Errorf("😥 Failed to get validators flag value")
-	}
-	return nil
-}
-
-=======
->>>>>>> 1a565943
 // StringSliceToUintArray converts the string slice to uint64 slice
 func StringSliceToUintArray(flagdata []string) ([]uint64, error) {
 	partsarr := make([]uint64, 0, len(flagdata))
