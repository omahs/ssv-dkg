package utils

import (
	"crypto/rsa"
	"encoding/hex"
	"encoding/json"
	"fmt"
	"os"
	"sort"
	"strconv"
	"strings"
	"time"

	"github.com/ethereum/go-ethereum/common"
	"github.com/spf13/cobra"
	"github.com/spf13/viper"
	keystorev4 "github.com/wealdtech/go-eth2-wallet-encryptor-keystorev4"
	"go.uber.org/zap"

	"github.com/bloxapp/ssv-dkg/cli/flags"
	"github.com/bloxapp/ssv-dkg/pkgs/crypto"
	"github.com/bloxapp/ssv-dkg/pkgs/initiator"
	"github.com/bloxapp/ssv-dkg/pkgs/utils"
	"github.com/bloxapp/ssv/logging"
	"github.com/bloxapp/ssv/utils/rsaencryption"
)

// global base flags
var (
	ConfigPath     string
	OutputPath     string
	LogLevel       string
	LogFormat      string
	LogLevelFormat string
	LogFilePath    string
)

// init flags
var (
	OperatorsInfo                     string
	OperatorsInfoPath                 string
	OperatorIDs                       []string
	GenerateInitiatorKeyIfNotExisting bool
	WithdrawAddress                   common.Address
	Network                           string
	OwnerAddress                      common.Address
	Nonce                             uint64
	Validators                        uint64
)

// reshare flags
var (
	NewOperatorIDs       []string
	KeysharesFilePath    string
	CeremonySigsFilePath string
)

// operator flags
var (
	PrivKey         string
	PrivKeyPassword string
	Port            uint64
	OperatorID      uint64
	DBPath          string
	DBReporting     bool
	DBGCInterval    string
)

// SetViperConfig reads a yaml config file if provided
func SetViperConfig(cmd *cobra.Command) error {
	if err := viper.BindPFlag("configYAML", cmd.PersistentFlags().Lookup("configYAML")); err != nil {
		return err
	}
	configYAML := viper.GetString("configYAML")
	if configYAML != "" {
		if _, err := os.Stat(configYAML); os.IsNotExist(err) {
			return err
		}
		viper.SetConfigType("yaml")
		viper.SetConfigFile(configYAML)
		if err := viper.ReadInConfig(); err != nil {
			if _, ok := err.(viper.ConfigFileNotFoundError); !ok {
				return err
			}
		}
		return nil
	}
	return nil
}

// SetGlobalLogger creates a logger
func SetGlobalLogger(cmd *cobra.Command, name string) (*zap.Logger, error) {
	// If the log file doesn't exist, create it
	_, err := os.OpenFile(LogFilePath, os.O_APPEND|os.O_CREATE|os.O_WRONLY, 0o600)
	if err != nil {
		return nil, err
	}
	if err := logging.SetGlobalLogger(LogLevel, LogFormat, LogLevelFormat, &logging.LogFileOptions{FileName: LogFilePath}); err != nil {
		return nil, fmt.Errorf("logging.SetGlobalLogger: %w", err)
	}
	logger := zap.L().Named(name)
	return logger, nil
}

// OpenPrivateKey reads an RSA key from file.
// If passwordFilePath is provided, treats privKeyPath as encrypted
func OpenPrivateKey(passwordFilePath, privKeyPath string) (*rsa.PrivateKey, error) {
	// check if a password string a valid path, then read password from the file
	if _, err := os.Stat(passwordFilePath); os.IsNotExist(err) {
		return nil, fmt.Errorf("😥 Password file doesn`t exist: %s", err)
	}
	encryptedRSAJSON, err := os.ReadFile(privKeyPath)
	if err != nil {
		return nil, fmt.Errorf("😥 Cant read operator`s key file: %s", err)
	}
	keyStorePassword, err := os.ReadFile(passwordFilePath)
	if err != nil {
		return nil, fmt.Errorf("😥 Error reading password file: %s", err)
	}
	privateKey, err := crypto.ReadEncryptedPrivateKey(encryptedRSAJSON, string(keyStorePassword))
	if err != nil {
		return nil, fmt.Errorf("😥 Error converting pem to priv key: %s", err)
	}
	return privateKey, nil
}

// GenerateRSAKeyPair generates a RSA key pair. Password either supplied as path or generated at random.
func GenerateRSAKeyPair(passwordFilePath, privKeyPath string, logger *zap.Logger) (*rsa.PrivateKey, []byte, error) {
	var privateKey *rsa.PrivateKey
	var err error
	var password string
	_, priv, err := rsaencryption.GenerateKeys()
	if err != nil {
		return nil, nil, fmt.Errorf("😥 Failed to generate operator keys: %s", err)
	}
	if passwordFilePath != "" {
		logger.Info("🔑 path to password file is provided")
		// check if a password string a valid path, then read password from the file
		if _, err := os.Stat(passwordFilePath); os.IsNotExist(err) {
			return nil, nil, fmt.Errorf("😥 Password file doesn`t exist: %s", err)
		}
		keyStorePassword, err := os.ReadFile(passwordFilePath)
		if err != nil {
			return nil, nil, fmt.Errorf("😥 Error reading password file: %s", err)
		}
		password = string(keyStorePassword)
	} else {
		password, err = crypto.GenerateSecurePassword()
		if err != nil {
			return nil, nil, fmt.Errorf("😥 Failed to generate operator keys: %s", err)
		}
	}
	encryptedData, err := keystorev4.New().Encrypt(priv, password)
	if err != nil {
		return nil, nil, fmt.Errorf("😥 Failed to encrypt private key: %s", err)
	}
	encryptedRSAJSON, err := json.Marshal(encryptedData)
	if err != nil {
		return nil, nil, fmt.Errorf("😥 Failed to marshal encrypted data to JSON: %s", err)
	}
	privateKey, err = crypto.ReadEncryptedPrivateKey(encryptedRSAJSON, password)
	if err != nil {
		return nil, nil, fmt.Errorf("😥 Error converting pem to priv key: %s", err)
	}
	return privateKey, encryptedRSAJSON, nil
}

// ReadOperatorsInfoFile reads operators data from path
func ReadOperatorsInfoFile(operatorsInfoPath string, logger *zap.Logger) (initiator.Operators, error) {
	var opMap initiator.Operators
	fmt.Printf("📖 looking operators info 'operators_info.json' file: %s \n", operatorsInfoPath)
	stat, err := os.Stat(operatorsInfoPath)
	if os.IsNotExist(err) {
		return nil, fmt.Errorf("😥 Failed to read operator info file: %s", err)
	}
	if stat.IsDir() {
		filePath := operatorsInfoPath + "operators_info.json"
		if _, err := os.Stat(filePath); os.IsNotExist(err) {
			return nil, fmt.Errorf("😥 Failed to find operator info file at provided path: %s", err)
		}
		opsfile, err := os.ReadFile(filePath)
		if err != nil {
			return nil, fmt.Errorf("😥 Failed to read operator info file: %s", err)
		}
		opMap, err = initiator.LoadOperatorsJson(opsfile)
		if err != nil {
			return nil, fmt.Errorf("😥 Failed to load operators: %s", err)
		}
	} else {
		logger.Info("📖 reading operators info JSON file")
		opsfile, err := os.ReadFile(operatorsInfoPath)
		if err != nil {
			return nil, fmt.Errorf("😥 Failed to read operator info file: %s", err)
		}
		opMap, err = initiator.LoadOperatorsJson(opsfile)
		if err != nil {
			return nil, fmt.Errorf("😥 Failed to load operators: %s", err)
		}
	}
	return opMap, nil
}

func SetBaseFlags(cmd *cobra.Command) {
	flags.ConfigYAMLFlag(cmd)
	flags.ResultPathFlag(cmd)
	flags.LogLevelFlag(cmd)
	flags.LogFormatFlag(cmd)
	flags.LogLevelFormatFlag(cmd)
	flags.LogFilePathFlag(cmd)

}

func SetInitFlags(cmd *cobra.Command) {
	SetBaseFlags(cmd)
	flags.ConfigPathFlag(cmd)
	flags.OperatorsInfoFlag(cmd)
	flags.OperatorsInfoPathFlag(cmd)
	flags.OperatorIDsFlag(cmd)
	flags.OwnerAddressFlag(cmd)
	flags.NonceFlag(cmd)
	flags.NetworkFlag(cmd)
	flags.GenerateInitiatorKeyIfNotExistingFlag(cmd)
	flags.WithdrawAddressFlag(cmd)
	flags.ValidatorsFlag(cmd)
}

func SetReshareFlags(cmd *cobra.Command) {
	SetBaseFlags(cmd)
	flags.ConfigPathFlag(cmd)
	flags.OperatorsInfoFlag(cmd)
	flags.OperatorsInfoPathFlag(cmd)
	flags.NewOperatorIDsFlag(cmd)
	flags.KeysharesFilePathFlag(cmd)
	flags.CeremonySigsFilePathFlag(cmd)
}

func SetOperatorFlags(cmd *cobra.Command) {
	SetBaseFlags(cmd)
	flags.PrivateKeyFlag(cmd)
	flags.PrivateKeyPassFlag(cmd)
	flags.OperatorPortFlag(cmd)
	flags.OperatorIDFlag(cmd)
	flags.DBPathFlag(cmd)
	flags.DBReportingFlag(cmd)
	flags.DBGCIntervalFlag(cmd)
}

func SetHealthCheckFlags(cmd *cobra.Command) {
	flags.AddPersistentStringSliceFlag(cmd, "ip", []string{}, "Operator ip:port", true)
}

// BindFlags binds flags to yaml config parameters
func BindBaseFlags(cmd *cobra.Command) error {
	if err := viper.BindPFlag("outputPath", cmd.PersistentFlags().Lookup("outputPath")); err != nil {
		return err
	}
	if err := viper.BindPFlag("logLevel", cmd.PersistentFlags().Lookup("logLevel")); err != nil {
		return err
	}
	if err := viper.BindPFlag("logFormat", cmd.PersistentFlags().Lookup("logFormat")); err != nil {
		return err
	}
	if err := viper.BindPFlag("logLevelFormat", cmd.PersistentFlags().Lookup("logLevelFormat")); err != nil {
		return err
	}
	if err := viper.BindPFlag("logFilePath", cmd.PersistentFlags().Lookup("logFilePath")); err != nil {
		return err
	}
	OutputPath = viper.GetString("outputPath")
	stat, err := os.Stat(OutputPath)
	if err != nil {
		return fmt.Errorf("😥 %s", err)
	}
	if strings.Contains(OutputPath, "../") {
		return fmt.Errorf("😥 outputPath should not contain traversal")
	}
	if !stat.IsDir() {
		return fmt.Errorf("😥 path to store results isnt a folder %s", err.Error())
	}
	LogLevel = viper.GetString("logLevel")
	LogFormat = viper.GetString("logFormat")
	LogLevelFormat = viper.GetString("logLevelFormat")
	LogFilePath = viper.GetString("logFilePath")
	if strings.Contains(LogFilePath, "../") {
		return fmt.Errorf("😥 logFilePath should not contain traversal")
	}
	return nil
}

// BindInitiatorBaseFlags binds flags to yaml config parameters
func BindInitiatorBaseFlags(cmd *cobra.Command) error {
	var err error
	if err := BindBaseFlags(cmd); err != nil {
		return err
	}
	if err := viper.BindPFlag("configPath", cmd.PersistentFlags().Lookup("configPath")); err != nil {
		return err
	}
	if err := viper.BindPFlag("operatorIDs", cmd.PersistentFlags().Lookup("operatorIDs")); err != nil {
		return err
	}
	if err := viper.BindPFlag("operatorsInfo", cmd.PersistentFlags().Lookup("operatorsInfo")); err != nil {
		return err
	}
	if err := viper.BindPFlag("operatorsInfoPath", cmd.PersistentFlags().Lookup("operatorsInfoPath")); err != nil {
		return err
	}
	if err := viper.BindPFlag("owner", cmd.PersistentFlags().Lookup("owner")); err != nil {
		return err
	}
	if err := viper.BindPFlag("nonce", cmd.PersistentFlags().Lookup("nonce")); err != nil {
		return err
	}
	ConfigPath = viper.GetString("configPath")
	stat, err := os.Stat(ConfigPath)
	if err != nil {
		return fmt.Errorf("😥 %s", err)
	}
	if !stat.IsDir() {
		return fmt.Errorf("😥 configPath isnt a folder path")
	}
	if strings.Contains(ConfigPath, "../") {
		return fmt.Errorf("😥 configPath should not contain traversal")
	}
<<<<<<< HEAD
=======
	stat, err := os.Stat(ConfigPath)
	if err != nil {
		return fmt.Errorf("😥 %s", err)
	}
	if !stat.IsDir() {
		return fmt.Errorf("😥 configPath isnt a folder path")
	}
>>>>>>> a45c84b6
	OperatorIDs = viper.GetStringSlice("operatorIDs")
	if len(OperatorIDs) == 0 {
		return fmt.Errorf("😥 Operator IDs flag cant be empty")
	}
	OperatorsInfo = viper.GetString("operatorsInfo")
	OperatorsInfoPath = viper.GetString("operatorsInfoPath")
	if OperatorsInfo == "" && OperatorsInfoPath == "" {
		return fmt.Errorf("😥 Operators string or path have not provided")
	}
	if strings.Contains(OperatorsInfoPath, "../") {
		return fmt.Errorf("😥 operatorsInfoPath should not contain traversal")
	}
	if OperatorsInfo != "" && OperatorsInfoPath != "" {
		return fmt.Errorf("😥 Please provide either operator info string or path, not both")
	}
	owner := viper.GetString("owner")
	if owner == "" {
		return fmt.Errorf("😥 Failed to get owner address flag value")
	}
	OwnerAddress, err = utils.HexToAddress(owner)
	if err != nil {
		return fmt.Errorf("😥 Failed to parse owner address: %s", err)
	}
	Nonce = viper.GetUint64("nonce")
	return nil
}

// BindInitFlags binds flags to yaml config parameters for the initial DKG
func BindInitFlags(cmd *cobra.Command) error {
	if err := BindInitiatorBaseFlags(cmd); err != nil {
		return err
	}
	if err := viper.BindPFlag("generateInitiatorKeyIfNotExisting", cmd.PersistentFlags().Lookup("generateInitiatorKeyIfNotExisting")); err != nil {
		return err
	}
	if err := viper.BindPFlag("withdrawAddress", cmd.PersistentFlags().Lookup("withdrawAddress")); err != nil {
		return err
	}
	if err := viper.BindPFlag("network", cmd.Flags().Lookup("network")); err != nil {
		return err
	}
	if err := viper.BindPFlag("validators", cmd.Flags().Lookup("validators")); err != nil {
		return err
	}
	withdrawAddr := viper.GetString("withdrawAddress")
	if withdrawAddr == "" {
		return fmt.Errorf("😥 Failed to get withdrawal address flag value")
	}
	var err error
	WithdrawAddress, err = utils.HexToAddress(withdrawAddr)
	if err != nil {
		return fmt.Errorf("😥 Failed to parse withdraw address: %s", err.Error())
	}
	Network = viper.GetString("network")
	if Network == "" {
		return fmt.Errorf("😥 Failed to get fork version flag value")
	}
	Validators = viper.GetUint64("validators")
	if Validators > 100 || Validators == 0 {
		return fmt.Errorf("🚨 Amount of generated validators should be 1 to 100")
	}
	GenerateInitiatorKeyIfNotExisting = viper.GetBool("generateInitiatorKeyIfNotExisting")
	return nil
}

// BindReshareFlags binds flags to yaml config parameters for the resharing ceremony of DKG
func BindReshareFlags(cmd *cobra.Command) error {
	if err := BindBaseFlags(cmd); err != nil {
		return err
	}
	if err := viper.BindPFlag("configPath", cmd.PersistentFlags().Lookup("configPath")); err != nil {
		return err
	}
	if err := viper.BindPFlag("operatorsInfo", cmd.PersistentFlags().Lookup("operatorsInfo")); err != nil {
		return err
	}
	if err := viper.BindPFlag("operatorsInfoPath", cmd.PersistentFlags().Lookup("operatorsInfoPath")); err != nil {
		return err
	}
	if err := viper.BindPFlag("newOperatorIDs", cmd.PersistentFlags().Lookup("newOperatorIDs")); err != nil {
		return err
	}
	if err := viper.BindPFlag("keysharesFilePath", cmd.PersistentFlags().Lookup("keysharesFilePath")); err != nil {
		return err
	}
	if err := viper.BindPFlag("ceremonySigsFilePath", cmd.PersistentFlags().Lookup("ceremonySigsFilePath")); err != nil {
		return err
	}
	ConfigPath = viper.GetString("configPath")
	stat, err := os.Stat(ConfigPath)
	if err != nil {
		return fmt.Errorf("😥 %s", err)
	}
	if !stat.IsDir() {
		return fmt.Errorf("😥 configPath isnt a folder path")
	}
	OperatorsInfo = viper.GetString("operatorsInfo")
	OperatorsInfoPath = viper.GetString("operatorsInfoPath")
	if OperatorsInfo == "" && OperatorsInfoPath == "" {
		return fmt.Errorf("😥 Operators string or path have not provided")
	}
	if OperatorsInfo != "" && OperatorsInfoPath != "" {
		return fmt.Errorf("😥 Please provide either operator info string or path, not both")
	}
	NewOperatorIDs = viper.GetStringSlice("newOperatorIDs")
	if len(NewOperatorIDs) == 0 {
		return fmt.Errorf("😥 New operator IDs flag cant be empty")
	}
	KeysharesFilePath = viper.GetString("keysharesFilePath")
	if KeysharesFilePath == "" {
		return fmt.Errorf("😥 please provide a path to keyshares json file")
	}
	if strings.Contains(KeysharesFilePath, "../") {
		return fmt.Errorf("😥 keysharesFilePath should not contain traversal")
	}
	stat, err = os.Stat(KeysharesFilePath)
	if err != nil {
		return fmt.Errorf("😥 keysharesFilePath is a folder path or not exist: %s", err)
	}
	if stat.IsDir() {
		return fmt.Errorf("😥 keysharesFilePath should not be a folder")
	}
	CeremonySigsFilePath = viper.GetString("ceremonySigsFilePath")
	if CeremonySigsFilePath == "" {
		return fmt.Errorf("😥 please provide a path to ceremony signatures json file")
	}
	if strings.Contains(CeremonySigsFilePath, "../") {
		return fmt.Errorf("😥 ceremonySigsFilePath flag should not contain traversal")
	}
	stat, err = os.Stat(CeremonySigsFilePath)
	if err != nil {
		return fmt.Errorf("😥 ceremonySigsFilePath is a folder path or not exist: %s", err)
	}
	if stat.IsDir() {
		return fmt.Errorf("😥 ceremonySigsFilePath should not be a folder")
	}
	return nil
}

// BindOperatorFlags binds flags to yaml config parameters for the resharing ceremony of DKG
func BindOperatorFlags(cmd *cobra.Command) error {
	if err := BindBaseFlags(cmd); err != nil {
		return err
	}
	if err := viper.BindPFlag("privKey", cmd.PersistentFlags().Lookup("privKey")); err != nil {
		return err
	}
	if err := viper.BindPFlag("privKeyPassword", cmd.PersistentFlags().Lookup("privKeyPassword")); err != nil {
		return err
	}
	if err := viper.BindPFlag("port", cmd.PersistentFlags().Lookup("port")); err != nil {
		return err
	}
	if err := viper.BindPFlag("operatorID", cmd.PersistentFlags().Lookup("operatorID")); err != nil {
		return err
	}
	if err := viper.BindPFlag("DBPath", cmd.PersistentFlags().Lookup("DBPath")); err != nil {
		return err
	}
	if err := viper.BindPFlag("DBReporting", cmd.PersistentFlags().Lookup("DBReporting")); err != nil {
		return err
	}
	if err := viper.BindPFlag("DBGCInterval", cmd.PersistentFlags().Lookup("DBGCInterval")); err != nil {
		return err
	}
	PrivKey = viper.GetString("privKey")
	PrivKeyPassword = viper.GetString("privKeyPassword")
	if PrivKey == "" {
		return fmt.Errorf("😥 Failed to get private key path flag value")
	}
	if PrivKeyPassword == "" {
		return fmt.Errorf("😥 Failed to get password for private key flag value")
	}
	Port = viper.GetUint64("port")
	if Port == 0 {
		return fmt.Errorf("😥 Wrong port provided")
	}
	OperatorID = viper.GetUint64("operatorID")
	if OperatorID == 0 {
		return fmt.Errorf("😥 Wrong operator ID provided")
	}
	DBPath = viper.GetString("DBPath")
	if strings.Contains(DBPath, "../") {
		return fmt.Errorf("😥 DBPath should not contain traversal")
	}
	DBReporting = viper.GetBool("DBReporting")
	DBGCInterval = viper.GetString("DBGCInterval")
	return nil
}

// StingSliceToUintArray converts the string slice to uint64 slice
func StingSliceToUintArray(flagdata []string) ([]uint64, error) {
	partsarr := make([]uint64, 0, len(flagdata))
	for i := 0; i < len(flagdata); i++ {
		opid, err := strconv.ParseUint(flagdata[i], 10, strconv.IntSize)
		if err != nil {
			return nil, fmt.Errorf("😥 cant load operator err: %v , data: %v, ", err, flagdata[i])
		}
		partsarr = append(partsarr, opid)
	}
	// sort array
	sort.SliceStable(partsarr, func(i, j int) bool {
		return partsarr[i] < partsarr[j]
	})
	sorted := sort.SliceIsSorted(partsarr, func(p, q int) bool {
		return partsarr[p] < partsarr[q]
	})
	if !sorted {
		return nil, fmt.Errorf("slice isnt sorted")
	}
	return partsarr, nil
}

// LoadOperators loads operators data from raw json or file path
func LoadOperators(logger *zap.Logger) (initiator.Operators, error) {
	opmap := make(map[uint64]initiator.Operator)
	var err error
	if OperatorsInfo != "" {
		opmap, err = initiator.LoadOperatorsJson([]byte(OperatorsInfo))
		if err != nil {
			return nil, err
		}
	}
	if OperatorsInfoPath != "" {
		opmap, err = ReadOperatorsInfoFile(OperatorsInfoPath, logger)
		if err != nil {
			return nil, err
		}
	}
	return opmap, nil
}

// LoadInitiatorRSAPrivKey loads RSA private key from path or generates a new key pair
func LoadInitiatorRSAPrivKey(generate bool) (*rsa.PrivateKey, error) {
	var privateKey *rsa.PrivateKey
	privKeyPath := fmt.Sprintf("%s/initiator_encrypted_key.json", ConfigPath)
	privKeyPassPath := fmt.Sprintf("%s/initiator_password", ConfigPath)
	if generate {
		if _, err := os.Stat(privKeyPath); os.IsNotExist(err) {
			_, priv, err := rsaencryption.GenerateKeys()
			if err != nil {
				return nil, fmt.Errorf("😥 Failed to generate operator keys: %s", err)
			}
			if _, err := os.Stat(privKeyPassPath); os.IsNotExist(err) {
				password, err := crypto.GenerateSecurePassword()
				if err != nil {
					return nil, err
				}
				err = os.WriteFile(privKeyPassPath, []byte(password), 0o600)
				if err != nil {
					return nil, err
				}
			}
			keyStorePassword, err := os.ReadFile(privKeyPassPath)
			if err != nil {
				return nil, fmt.Errorf("😥 Error reading password file: %s", err)
			}
			encryptedRSAJSON, err := crypto.EncryptPrivateKey(priv, string(keyStorePassword))
			if err != nil {
				return nil, fmt.Errorf("😥 Failed to marshal encrypted data to JSON: %s", err)
			}
			privateKey, err = crypto.ReadEncryptedPrivateKey(encryptedRSAJSON, string(keyStorePassword))
			if err != nil {
				return nil, fmt.Errorf("😥 Error converting pem to priv key: %s", err)
			}
			err = os.WriteFile(privKeyPath, encryptedRSAJSON, 0o600)
			if err != nil {
				return nil, err
			}
		} else if err == nil {
			return crypto.ReadEncryptedRSAKey(privKeyPath, privKeyPassPath)
		}
	} else {
		// check if a password string a valid path, then read password from the file
		if _, err := os.Stat(privKeyPath); os.IsNotExist(err) {
			return nil, fmt.Errorf("🔑 private key file: %s", err)
		}
		if _, err := os.Stat(privKeyPassPath); os.IsNotExist(err) {
			return nil, fmt.Errorf("🔑 password file: %s", err)
		}
		return crypto.ReadEncryptedRSAKey(privKeyPath, privKeyPassPath)
	}
	return privateKey, nil
}

func WriteInitResults(depositDataArr []*initiator.DepositDataJson, keySharesArr []*initiator.KeyShares, nonces []uint64, ids [][24]byte, ceremonySigsArr []*initiator.CeremonySigs, logger *zap.Logger) {
	if len(depositDataArr) != int(Validators) || len(keySharesArr) != int(Validators) {
		logger.Fatal("Incoming result arrays have inconsistent length")
	}
	timestamp := time.Now().Format(time.RFC3339)
	dir := fmt.Sprintf("%s/ceremony-%s", OutputPath, timestamp)
	err := os.Mkdir(dir, os.ModePerm)
	if err != nil {
		logger.Fatal("Failed to create a ceremony directory: ", zap.Error(err))
	}
	for i := 0; i < int(Validators); i++ {
		nestedDir := fmt.Sprintf("%s/0x%s", dir, depositDataArr[i].PubKey)
		err := os.Mkdir(nestedDir, os.ModePerm)
		if err != nil {
			logger.Fatal("Failed to create a validator key directory: ", zap.Error(err))
		}
		logger.Info("💾 Writing deposit data json to file", zap.String("path", nestedDir))
		err = WriteDepositResult(depositDataArr[i], nestedDir)
		if err != nil {
			logger.Fatal("Failed writing deposit data file: ", zap.Error(err), zap.String("path", nestedDir), zap.Any("deposit", depositDataArr[i]))
		}
		logger.Info("💾 Writing keyshares payload to file", zap.String("path", nestedDir))
		err = WriteKeysharesResult(keySharesArr[i], nestedDir, ids[i])
		if err != nil {
			logger.Fatal("Failed writing keyshares file: ", zap.Error(err), zap.String("path", nestedDir), zap.Any("deposit", keySharesArr[i]))
		}
		err = WriteCeremonySigs(ceremonySigsArr[i], nestedDir, ids[i])
		if err != nil {
			logger.Fatal("Failed writing ceremony sig file: ", zap.Error(err), zap.String("path", nestedDir), zap.Any("sigs", ceremonySigsArr[i]))
		}
	}
	if Validators > 1 {
		// Write all to one JSON file
		depositFinalPath := fmt.Sprintf("%s/deposit_data.json", dir)
		logger.Info("💾 Writing deposit data json to file", zap.String("path", depositFinalPath))
		err := utils.WriteJSON(depositFinalPath, depositDataArr)
		if err != nil {
			logger.Fatal("Failed writing deposit data file: ", zap.Error(err), zap.String("path", depositFinalPath), zap.Any("deposits", depositDataArr))
		}
		keysharesFinalPath := fmt.Sprintf("%s/keyshares.json", dir)
		logger.Info("💾 Writing keyshares payload to file", zap.String("path", keysharesFinalPath))
		aggrKeySharesArr, err := initiator.GenerateAggregatesKeyshares(keySharesArr)
		if err != nil {
			logger.Fatal("error: ", zap.Error(err))
		}
		err = utils.WriteJSON(keysharesFinalPath, aggrKeySharesArr)
		if err != nil {
			logger.Fatal("Failed writing keyshares to file: ", zap.Error(err), zap.String("path", keysharesFinalPath), zap.Any("keyshares", keySharesArr))
		}
	}
}

func WriteKeysharesResult(keyShares *initiator.KeyShares, dir string, id [24]byte) error {
	keysharesFinalPath := fmt.Sprintf("%s/keyshares-%s-%s-%d-%s.json", dir, keyShares.Shares[0].Payload.PublicKey, keyShares.Shares[0].OwnerAddress, keyShares.Shares[0].OwnerNonce, hex.EncodeToString(id[:]))
	err := utils.WriteJSON(keysharesFinalPath, keyShares)
	if err != nil {
		return fmt.Errorf("failed writing keyshares file: %w, %v", err, keyShares)
	}
	return nil
}

func WriteDepositResult(depositData *initiator.DepositDataJson, dir string) error {
	depositFinalPath := fmt.Sprintf("%s/deposit_data-0x%s.json", dir, depositData.PubKey)
	err := utils.WriteJSON(depositFinalPath, []*initiator.DepositDataJson{depositData})
	if err != nil {
		return fmt.Errorf("failed writing deposit data file: %w, %v", err, depositData)
	}
	return nil
}

func WriteCeremonySigs(ceremonySigs *initiator.CeremonySigs, dir string, id [24]byte) error {
	finalPath := fmt.Sprintf("%s/ceremony_sigs-%s.json", dir, hex.EncodeToString(id[:]))
	err := utils.WriteJSON(finalPath, ceremonySigs)
	if err != nil {
		return fmt.Errorf("failed writing data file: %w, %v", err, ceremonySigs)
	}
	return nil
}<|MERGE_RESOLUTION|>--- conflicted
+++ resolved
@@ -322,16 +322,6 @@
 	if strings.Contains(ConfigPath, "../") {
 		return fmt.Errorf("😥 configPath should not contain traversal")
 	}
-<<<<<<< HEAD
-=======
-	stat, err := os.Stat(ConfigPath)
-	if err != nil {
-		return fmt.Errorf("😥 %s", err)
-	}
-	if !stat.IsDir() {
-		return fmt.Errorf("😥 configPath isnt a folder path")
-	}
->>>>>>> a45c84b6
 	OperatorIDs = viper.GetStringSlice("operatorIDs")
 	if len(OperatorIDs) == 0 {
 		return fmt.Errorf("😥 Operator IDs flag cant be empty")
