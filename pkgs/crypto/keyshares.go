package crypto

import (
	"bytes"
	"encoding/hex"
	"fmt"
	"sort"
	"strings"

	"github.com/attestantio/go-eth2-client/spec/phase0"
	"github.com/bloxapp/ssv-dkg/pkgs/utils"
	"github.com/bloxapp/ssv-dkg/pkgs/wire"
	"github.com/ethereum/go-ethereum/common"
	"github.com/herumi/bls-eth-go-binary/bls"

	spec "github.com/ssvlabs/dkg-spec"
	spec_crypto "github.com/ssvlabs/dkg-spec/crypto"
)

func ValidateKeysharesCLI(ks *wire.KeySharesCLI, operators []*spec.Operator, owner [20]byte, nonce uint64, valPub string) error {
	if ks.CreatedAt.String() == "" {
		return fmt.Errorf("keyshares creation time is empty")
	}
	// make sure operators are sorted by ID
	sorted := sort.SliceIsSorted(ks.Shares[0].Payload.OperatorIDs, func(p, q int) bool {
		return ks.Shares[0].Payload.OperatorIDs[p] < ks.Shares[0].Payload.OperatorIDs[q]
	})
	if !sorted {
		return fmt.Errorf("slice is not sorted")
	}
	// 1. check operators at json
	for i, op := range ks.Shares[0].ShareData.Operators {
		if op.ID != operators[i].ID || !bytes.Equal(op.PubKey, operators[i].PubKey) {
			return fmt.Errorf("incorrect keyshares operators")
		}
	}
	// 2. check owner address is correct
	if common.HexToAddress(ks.Shares[0].ShareData.OwnerAddress) != owner {
		return fmt.Errorf("incorrect keyshares owner")
	}
	// 3. check nonce is correct
	if ks.Shares[0].ShareData.OwnerNonce != nonce {
		return fmt.Errorf("incorrect keyshares nonce")
	}
	// 4. check validator public key
	validatorPublicKey, err := hex.DecodeString(strings.TrimPrefix(ks.Shares[0].ShareData.PublicKey, "0x"))
	if err != nil {
		return fmt.Errorf("cant decode validator pub key %w", err)
	}
	if "0x"+valPub != ks.Shares[0].ShareData.PublicKey {
		return fmt.Errorf("incorrect keyshares validator pub key")
	}
	// 5. check operator IDs
	for i, op := range operators {
		if ks.Shares[0].Payload.OperatorIDs[i] != op.ID {
			return fmt.Errorf("incorrect keyshares operator IDs")
		}
	}
	// 6. check validator public key at payload
	if "0x"+valPub != ks.Shares[0].Payload.PublicKey {
		return fmt.Errorf("incorrect keyshares payload validator pub key")
	}
	// 7. check encrypted shares data
	sharesData, err := hex.DecodeString(strings.TrimPrefix(ks.Shares[0].Payload.SharesData, "0x"))
	if err != nil {
		return fmt.Errorf("cant decode enc shares %w", err)
	}
	operatorCount := len(operators)
	signatureOffset := phase0.SignatureLength
	pubKeysOffset := phase0.PublicKeyLength*operatorCount + signatureOffset
	sharesExpectedLength := EncryptedKeyLength*operatorCount + pubKeysOffset
	if len(sharesData) != sharesExpectedLength {
		return fmt.Errorf("shares data len is not correct")
	}
	signature := sharesData[:signatureOffset]
	err = VerifyOwnerNonceSignature(signature, owner, validatorPublicKey, uint16(ks.Shares[0].ShareData.OwnerNonce))
	if err != nil {
		return fmt.Errorf("owner+nonce signature is invalid at keyshares json %w", err)
	}
	// 8. reconstruct validator pub key from shares pub keys
	if err := VerifyValidatorAtSharesData(ks.Shares[0].Payload.OperatorIDs, sharesData, validatorPublicKey); err != nil {
		return err
	}
	return nil
}

func VerifyValidatorAtSharesData(ids []uint64, keyShares, expValPubKey []byte) error {
	// Verify that IDs are unique and ordered.
	if !sort.SliceIsSorted(ids, func(i, j int) bool { return ids[i] < ids[j] }) {
		return fmt.Errorf("operators not ordered")
	}
	for i := 0; i < len(ids)-1; i++ {
		if ids[i] == ids[i+1] {
			return fmt.Errorf("operators not unique")
		}
	}

	pubKeyOffset := phase0.PublicKeyLength * len(ids)
	pubKeysSigOffset := pubKeyOffset + phase0.SignatureLength
	sharesExpectedLength := EncryptedKeyLength*len(ids) + pubKeysSigOffset
	if len(keyShares) != sharesExpectedLength {
		return fmt.Errorf("GetSecretShareFromSharesData: shares data len is not correct, expected %d, actual %d", sharesExpectedLength, len(keyShares))
	}
	pubKeys := utils.SplitBytes(keyShares[phase0.SignatureLength:pubKeysSigOffset], phase0.PublicKeyLength)
	if len(pubKeys) != len(ids) {
		return fmt.Errorf("GetSecretShareFromSharesData: amount of public keys at keyshares slice is wrong: %d", len(pubKeys))
	}
	var sharePublicKeys []*bls.PublicKey
	for i := 0; i < len(ids); i++ {
		// find share pub key

		publicKey := &bls.PublicKey{}
		err := publicKey.Deserialize(pubKeys[i])
		if err != nil {
			return fmt.Errorf("GetSecretShareFromSharesData: cant deserialize public key at keyshares slice: %d", len(pubKeys))
		}
		sharePublicKeys = append(sharePublicKeys, publicKey)
	}
	validatorRecoveredPK, err := spec_crypto.RecoverValidatorPublicKey(ids, sharePublicKeys)
	if err != nil {
		return fmt.Errorf("failed to recover validator public key from shares data: %w", err)
	}
	validatorRecoveredPKBytes := validatorRecoveredPK.Serialize()
	if !bytes.Equal(expValPubKey, validatorRecoveredPKBytes) {
		return fmt.Errorf("validator public key recovered from shares is different: exp %x, got %x", expValPubKey, validatorRecoveredPKBytes)
	}
	return nil
<<<<<<< HEAD
}

func GetPubCommitsFromProofs(operators []*spec.Operator, proofs []*spec.SignedProof, threshold int) ([]kyber.Point, error) {
	suite := kyber_bls12381.NewBLS12381Suite()
	// try to recover commits
	var kyberPubShares []*share.PubShare
	for i, proof := range proofs {
		blsPub := &bls.PublicKey{}
		err := blsPub.Deserialize(proof.Proof.SharePubKey)
		if err != nil {
			return nil, err
		}
		v := suite.G1().Point()
		err = v.UnmarshalBinary(blsPub.Serialize())
		if err != nil {
			return nil, err
		}
		kyberPubhare := &share.PubShare{
			I: int(operators[i].ID - 1),
			V: v,
		}
		kyberPubShares = append(kyberPubShares, kyberPubhare)
	}
	pubPoly, err := share.RecoverPubPoly(suite.G1(), kyberPubShares, threshold, len(operators))
	if err != nil {
		return nil, err
	}
	_, commits := pubPoly.Info()
	return commits, nil
}

func GetSecretShareFromProofs(proof *spec.SignedProof, opPrivateKey *rsa.PrivateKey, operatorID uint64) (*share.PriShare, error) {
	suite := kyber_bls12381.NewBLS12381Suite()
	secret, err := decryptBLSKeyFromProof(proof, opPrivateKey)
	if err != nil {
		return nil, err
	}
	var kyberPrivShare *share.PriShare
	serialized := secret.Serialize()
	v := suite.G1().Scalar().SetBytes(serialized)
	kyberPrivShare = &share.PriShare{
		I: int(operatorID - 1),
		V: v,
	}
	return kyberPrivShare, nil
}

func decryptBLSKeyFromProof(proof *spec.SignedProof, opPrivateKey *rsa.PrivateKey) (*bls.SecretKey, error) {
	// try to decrypt private share
	prShare, err := rsaencryption.DecodeKey(opPrivateKey, proof.Proof.EncryptedShare)
	if err != nil {
		return nil, err
	}
	secret := &bls.SecretKey{}
	err = secret.Deserialize(prShare)
	if err != nil {
		return nil, err
	}
	// get share pub key
	publicKey := &bls.PublicKey{}
	err = publicKey.Deserialize(proof.Proof.SharePubKey)
	if err != nil {
		return nil, fmt.Errorf("cant deserialize public key at proof")
	}
	if !bytes.Equal(publicKey.Serialize(), secret.GetPublicKey().Serialize()) {
		return nil, fmt.Errorf("public key from proof is not equal to operator`s decrypted bls public key")
	}
	return secret, nil
=======
>>>>>>> 2588104c
}<|MERGE_RESOLUTION|>--- conflicted
+++ resolved
@@ -2,6 +2,7 @@
 
 import (
 	"bytes"
+	"crypto/rsa"
 	"encoding/hex"
 	"fmt"
 	"sort"
@@ -10,6 +11,10 @@
 	"github.com/attestantio/go-eth2-client/spec/phase0"
 	"github.com/bloxapp/ssv-dkg/pkgs/utils"
 	"github.com/bloxapp/ssv-dkg/pkgs/wire"
+	"github.com/bloxapp/ssv/utils/rsaencryption"
+	"github.com/drand/kyber"
+	kyber_bls12381 "github.com/drand/kyber-bls12381"
+	"github.com/drand/kyber/share"
 	"github.com/ethereum/go-ethereum/common"
 	"github.com/herumi/bls-eth-go-binary/bls"
 
@@ -125,7 +130,6 @@
 		return fmt.Errorf("validator public key recovered from shares is different: exp %x, got %x", expValPubKey, validatorRecoveredPKBytes)
 	}
 	return nil
-<<<<<<< HEAD
 }
 
 func GetPubCommitsFromProofs(operators []*spec.Operator, proofs []*spec.SignedProof, threshold int) ([]kyber.Point, error) {
@@ -194,6 +198,4 @@
 		return nil, fmt.Errorf("public key from proof is not equal to operator`s decrypted bls public key")
 	}
 	return secret, nil
-=======
->>>>>>> 2588104c
 }