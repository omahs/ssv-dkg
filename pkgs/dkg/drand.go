package dkg

import (
	"crypto/rsa"
	"encoding/json"
	"fmt"

	"github.com/attestantio/go-eth2-client/spec/phase0"
	"github.com/bloxapp/ssv-dkg/pkgs/board"
	"github.com/bloxapp/ssv-dkg/pkgs/crypto"
	"github.com/bloxapp/ssv-dkg/pkgs/utils"
	"github.com/bloxapp/ssv-dkg/pkgs/wire"
	"github.com/drand/kyber"
	kyber_bls12381 "github.com/drand/kyber-bls12381"
	"github.com/drand/kyber/pairing"
	kyber_share "github.com/drand/kyber/share"
	"github.com/drand/kyber/share/dkg"
	kyber_dkg "github.com/drand/kyber/share/dkg"
	drand_bls "github.com/drand/kyber/sign/bls" //nolint:all
	"github.com/drand/kyber/util/random"
	eth_common "github.com/ethereum/go-ethereum/common"
	eth_crypto "github.com/ethereum/go-ethereum/crypto"
	"github.com/herumi/bls-eth-go-binary/bls"
	"github.com/pkg/errors"
	"go.uber.org/zap"

	spec "github.com/ssvlabs/dkg-spec"
	spec_crypto "github.com/ssvlabs/dkg-spec/crypto"
)

// DKGdata structure to store at LocalOwner information about initial message parameters and secret scalar to be used as input for DKG protocol
type DKGdata struct {
	// Request ID formed by initiator to identify DKG ceremony
	reqID [24]byte
	// initial message from initiator
	init *spec.Init
	// reshare message from initiator
	reshare *spec.Reshare
	// Randomly generated scalar to be used for DKG ceremony
	secret kyber.Scalar
}

// OwnerOpts structure to pass parameters from Switch to LocalOwner structure
type OwnerOpts struct {
	Logger             *zap.Logger
	ID                 uint64
	BroadcastF         func([]byte) error
	Suite              pairing.Suite
	Signer             crypto.Signer
	EncryptFunc        func([]byte) ([]byte, error)
	DecryptFunc        func([]byte) ([]byte, error)
	InitiatorPublicKey *rsa.PublicKey
	OperatorSecretKey  *rsa.PrivateKey
	Owner              [20]byte
	Nonce              uint64
	Version            []byte
}

var ErrAlreadyExists = errors.New("duplicate message")

// LocalOwner as a main structure created for a new DKG initiation ceremony
type LocalOwner struct {
	Logger             *zap.Logger
	startedDKG         chan struct{}
	ErrorChan          chan error
	ID                 uint64
	data               *DKGdata
	board              *board.Board
	Suite              pairing.Suite
	broadcastF         func([]byte) error
	exchanges          map[uint64]*wire.Exchange
	deals              map[uint64]*kyber_dkg.DealBundle
	signer             crypto.Signer
	encryptFunc        func([]byte) ([]byte, error)
	decryptFunc        func([]byte) ([]byte, error)
	SecretShare        *kyber_dkg.DistKeyShare
	InitiatorPublicKey *rsa.PublicKey
	OperatorSecretKey  *rsa.PrivateKey
	done               chan struct{}
	version            []byte
}

// New creates a LocalOwner structure. We create it for each new DKG ceremony.
func New(opts *OwnerOpts) *LocalOwner {
	owner := &LocalOwner{
		Logger:             opts.Logger,
		startedDKG:         make(chan struct{}, 1),
		ErrorChan:          make(chan error, 1),
		ID:                 opts.ID,
		broadcastF:         opts.BroadcastF,
		exchanges:          make(map[uint64]*wire.Exchange),
		deals:              make(map[uint64]*kyber_dkg.DealBundle),
		signer:             opts.Signer,
		encryptFunc:        opts.EncryptFunc,
		decryptFunc:        opts.DecryptFunc,
		InitiatorPublicKey: opts.InitiatorPublicKey,
		OperatorSecretKey:  opts.OperatorSecretKey,
		done:               make(chan struct{}, 1),
		Suite:              opts.Suite,
		version:            opts.Version,
	}
	return owner
}

// StartDKG initializes and starts DKG protocol
func (o *LocalOwner) StartDKG() error {
	o.Logger.Info("Starting DKG")
	nodes := make([]kyber_dkg.Node, 0)
	// Create nodes using public points of all operators participating in the protocol
	// Each operator creates a random secret/public points at G1 when initiating new LocalOwner instance
	for id, e := range o.exchanges {
		p := o.Suite.G1().Point()
		if err := p.UnmarshalBinary(e.PK); err != nil {
			return err
		}
		nodes = append(nodes, kyber_dkg.Node{
			Index:  kyber_dkg.Index(id - 1),
			Public: p,
		})
	}
	// New protocol
	logger := o.Logger.With(zap.Uint64("ID", o.ID))
	dkgConfig := &kyber_dkg.Config{
		Longterm:  o.data.secret,
		Nonce:     utils.GetNonce(o.data.reqID[:]),
		Suite:     o.Suite.G1().(kyber_dkg.Suite),
		NewNodes:  nodes,
		OldNodes:  nodes, // when initiating dkg we consider the old nodes the new nodes (taken from kyber)
		Threshold: int(o.data.init.T),
		Auth:      drand_bls.NewSchemeOnG2(o.Suite),
	}
	p, err := wire.NewDKGProtocol(dkgConfig, o.board, logger)
	if err != nil {
		return err
	}
	// Wait when the protocol exchanges finish and process the result
	go func(p *kyber_dkg.Protocol, postF func(res *kyber_dkg.OptionResult) error) {
		res := <-p.WaitEnd()
		if err := postF(&res); err != nil {
			o.Logger.Error("Error in PostDKG function", zap.Error(err))
			o.broadcastError(fmt.Errorf("operator ID:%d, err:%w", o.ID, err))
		}
	}(p, o.PostDKG)
	close(o.startedDKG)
	return nil
}

// Function to send signed messages back to initiator
func (o *LocalOwner) Broadcast(ts *wire.Transport) error {
	bts, err := ts.MarshalSSZ()
	if err != nil {
		return err
	}
	// Sign message with RSA private key
	sign, err := o.signer.Sign(bts)
	if err != nil {
		return err
	}
	pub, err := spec_crypto.EncodeRSAPublicKey(&o.OperatorSecretKey.PublicKey)
	if err != nil {
		return err
	}
	signed := &wire.SignedTransport{
		Message:   ts,
		Signer:    pub,
		Signature: sign,
	}

	final, err := signed.MarshalSSZ()
	if err != nil {
		return err
	}

	return o.broadcastF(final)
}

// PostDKG stores the resulting key share, convert it to BLS points acceptable by ETH2
// and creates the Result structure to send back to initiator
func (o *LocalOwner) PostDKG(res *kyber_dkg.OptionResult) error {
	if res.Error != nil {
		return fmt.Errorf("dkg protocol failed: %w", res.Error)
	}
	o.Logger.Info("DKG ceremony finished successfully")
	// Get validator BLS public key from result
	validatorPubKey, err := crypto.ResultToValidatorPK(res.Result.Key, o.Suite.G1().(kyber_dkg.Suite))
	if err != nil {
		return fmt.Errorf("failed to get validator BLS public key: %w", err)
	}
	// Get BLS partial secret key share from DKG
	secretKeyBLS, err := crypto.ResultToShareSecretKey(res.Result.Key)
	if err != nil {
		return fmt.Errorf("failed to get BLS partial secret key share: %w", err)
	}
	result, err := spec.BuildResult(
		o.ID,
		o.data.reqID,
		secretKeyBLS,
		o.OperatorSecretKey,
		validatorPubKey.Serialize(),
		o.data.init.Owner,
		o.data.init.WithdrawalCredentials,
		o.data.init.Fork,
		o.data.init.Nonce,
	)
	if err != nil {
		return err
	}
	encodedOutput, err := result.MarshalSSZ()
	if err != nil {
<<<<<<< HEAD
		return fmt.Errorf("failed to encode output: %w", err)
	}
	tsMsg := &wire.Transport{
		Type:       wire.OutputMessageType,
		Identifier: o.data.reqID,
		Data:       encodedOutput,
		Version:    o.version,
	}
	if err := o.Broadcast(tsMsg); err != nil {
		return fmt.Errorf("failed to broadcast output in PostDKG: %w", err)
	}
	close(o.done)
	return nil
}

func (o *LocalOwner) PostReshare(res *kyber_dkg.OptionResult) error {
	if res.Error != nil {
		return fmt.Errorf("dkg protocol failed: %w", res.Error)
=======
		return fmt.Errorf("failed to get network by fork: %w", err)
	}
	signingRoot, err := spec_crypto.ComputeDepositMessageSigningRoot(network, &phase0.DepositMessage{
		PublicKey:             phase0.BLSPubKey(validatorPubKey.Serialize()),
		WithdrawalCredentials: spec_crypto.ETH1WithdrawalCredentials(o.data.init.WithdrawalCredentials),
		Amount:                spec_crypto.MaxEffectiveBalanceInGwei,
	})
	if err != nil {
		return fmt.Errorf("failed to generate deposit data with root %w", err)
	}
	// Sign.
	depositPartialSignature := secretKeyBLS.SignByte(signingRoot[:])
	// Sign SSV owner + nonce
	data := []byte(fmt.Sprintf("%s:%d", eth_common.Address(o.data.init.Owner).String(), o.data.init.Nonce))
	hash := eth_crypto.Keccak256([]byte(data))
	sigOwnerNonce := secretKeyBLS.SignByte(hash)
	// Generate and sign proof
	proof := &spec.Proof{
		ValidatorPubKey: validatorPubKey.Serialize(),
		EncryptedShare:  encryptedShare,
		SharePubKey:     secretKeyBLS.GetPublicKey().Serialize(),
		Owner:           o.data.init.Owner,
>>>>>>> 2588104c
	}
	o.Logger.Info("DKG resharing ceremony finished successfully")
	// Get BLS partial secret key share from DKG
	secretKeyBLS, err := crypto.ResultToShareSecretKey(res.Result.Key)
	if err != nil {
		return fmt.Errorf("failed to get validator BLS secret key: %w", err)
	}
	result, err := spec.BuildResult(
		o.ID,
		o.data.reqID,
		secretKeyBLS,
		o.OperatorSecretKey,
		o.data.reshare.ValidatorPubKey,
		o.data.reshare.Owner,
		o.data.reshare.WithdrawalCredentials,
		o.data.reshare.Fork,
		o.data.reshare.Nonce,
	)
	if err != nil {
		return err
	}
	encodedOutput, err := result.MarshalSSZ()
	if err != nil {
		return err
	}
	tsMsg := &wire.Transport{
		Type:       wire.OutputMessageType,
		Identifier: o.data.reqID,
		Data:       encodedOutput,
		Version:    o.version,
	}
	if err := o.Broadcast(tsMsg); err != nil {
		return fmt.Errorf("failed to broadcast output in PostReshare: %w", err)
	}
	if _, ok := <-o.done; ok {
		close(o.done)
	}
	return nil
}

// Init function creates an interface for DKG (board) which process protocol messages
// Here we randomly create a point at G1 as a DKG public key for the node
func (o *LocalOwner) Init(reqID [24]byte, init *spec.Init) (*wire.Transport, error) {
	o.data = &DKGdata{}
	o.data.init = init
	o.data.reqID = reqID
	kyberLogger := o.Logger.With(zap.String("reqid", fmt.Sprintf("%x", o.data.reqID[:])))
	o.board = board.NewBoard(
		kyberLogger,
		func(msg *wire.KyberMessage) error {
			kyberLogger.Debug("server: broadcasting kyber message")
			byts, err := msg.MarshalSSZ()
			if err != nil {
				return err
			}
			trsp := &wire.Transport{
				Type:       wire.KyberMessageType,
				Identifier: o.data.reqID,
				Data:       byts,
				Version:    o.version,
			}

			// todo not loop with channels
			go func(trsp *wire.Transport) {
				if err := o.Broadcast(trsp); err != nil {
					o.Logger.Error("broadcasting failed", zap.Error(err))
				}
			}(trsp)

			return nil
		},
	)
	// Generate random k scalar (secret) and corresponding public key k*G where G is a G1 generator
	eciesSK, pk := initsecret(o.Suite)
	o.data.secret = eciesSK
	bts, _, err := CreateExchange(pk, nil)
	if err != nil {
		return nil, err
	}
	return &wire.Transport{
		Type:       wire.ExchangeMessageType,
		Identifier: reqID,
		Data:       bts,
		Version:    o.version,
	}, nil
}

// processDKG after receiving a kyber message type at /dkg route
// KyberDealBundleMessageType - message that contains all the deals and the public polynomial from participating party
// KyberResponseBundleMessageType - status for the deals received at deal bundle
// KyberJustificationBundleMessageType - all justifications for each complaint for received deals bundles
func (o *LocalOwner) processDKG(from uint64, msg *wire.Transport) error {
	kyberMsg := &wire.KyberMessage{}
	if err := kyberMsg.UnmarshalSSZ(msg.Data); err != nil {
		return err
	}
	o.Logger.Debug("operator: received kyber msg", zap.String("type", kyberMsg.Type.String()), zap.Uint64("from", from))
	switch kyberMsg.Type {
	case wire.KyberDealBundleMessageType:
		b, err := wire.DecodeDealBundle(kyberMsg.Data, o.Suite.G1().(kyber_dkg.Suite))
		if err != nil {
			return err
		}
		o.Logger.Debug("operator: received deal bundle from", zap.Uint64("ID", from))
		o.board.DealC <- *b
	case wire.KyberResponseBundleMessageType:
		b, err := wire.DecodeResponseBundle(kyberMsg.Data)
		if err != nil {
			return err
		}
		o.Logger.Debug("operator: received response bundle from", zap.Uint64("ID", from))
		o.board.ResponseC <- *b
	case wire.KyberJustificationBundleMessageType:
		b, err := wire.DecodeJustificationBundle(kyberMsg.Data, o.Suite.G1().(kyber_dkg.Suite))
		if err != nil {
			return err
		}
		o.Logger.Debug("operator: received justification bundle from", zap.Uint64("ID", from))
		o.board.JustificationC <- *b
	default:
		return fmt.Errorf("unknown kyber message type")
	}
	return nil
}

// Process processes incoming messages from initiator at /dkg route
func (o *LocalOwner) Process(st *wire.SignedTransport, incOperators []*spec.Operator) error {
	from, err := spec.OperatorIDByPubKey(incOperators, st.Signer)
	if err != nil {
		return fmt.Errorf("cant find operator ID message from: %w", err)
	}
	msgbts, err := st.Message.MarshalSSZ()
	if err != nil {
		return err
	}
	// Verify operator signatures
	pk, err := spec_crypto.ParseRSAPublicKey(st.Signer)
	if err != nil {
		return err
	}
	if err := spec_crypto.VerifyRSA(pk, msgbts, st.Signature); err != nil {
		return err
	}
	o.Logger.Info("✅ Successfully verified incoming DKG", zap.String("message type", st.Message.Type.String()), zap.Uint64("from", from))
	switch st.Message.Type {
	case wire.ExchangeMessageType:
		exchMsg := &wire.Exchange{}
		if err := exchMsg.UnmarshalSSZ(st.Message.Data); err != nil {
			return err
		}
		if _, ok := o.exchanges[from]; ok {
			return fmt.Errorf("error at init exchange message processing: %w", ErrAlreadyExists)
		}
		o.exchanges[from] = exchMsg

		// check if have all participating operators pub keys, then start dkg protocol
		if o.checkOperators() {
			if err := o.StartDKG(); err != nil {
				return err
			}
		}

	case wire.ReshareExchangeMessageType:
		exchMsg := &wire.Exchange{}
		if err := exchMsg.UnmarshalSSZ(st.Message.Data); err != nil {
			return err
		}
		if _, ok := o.exchanges[from]; ok {
			return fmt.Errorf("error at reshare exchange message processing: %w, from %d", ErrAlreadyExists, from)
		}
		o.exchanges[from] = exchMsg
		if len(o.exchanges) == len(incOperators) {
			for _, op := range o.data.reshare.OldOperators {
				if o.ID == op.ID {
					if err := o.StartReshareDKGOldNodes(); err != nil {
						return err
					}
				}
			}
			for _, op := range utils.GetDisjointNewOperators(o.data.reshare.OldOperators, o.data.reshare.NewOperators) {
				if o.ID != op.ID {
					continue
				}
				bundle := &kyber_dkg.DealBundle{}
				b, err := wire.EncodeDealBundle(bundle)
				if err != nil {
					return err
				}
				msg := &wire.ReshareKyberMessage{
					Type: wire.KyberDealBundleMessageType,
					Data: b,
				}

				byts, err := msg.MarshalSSZ()
				if err != nil {
					return err
				}
				trsp := &wire.Transport{
					Type:       wire.ReshareKyberMessageType,
					Identifier: o.data.reqID,
					Data:       byts,
					Version:    o.version,
				}
				o.Broadcast(trsp)
			}
		}
	case wire.ReshareKyberMessageType:
		kyberMsg := &wire.ReshareKyberMessage{}
		if err := kyberMsg.UnmarshalSSZ(st.Message.Data); err != nil {
			return err
		}
		b, err := wire.DecodeDealBundle(kyberMsg.Data, o.Suite.G1().(kyber_dkg.Suite))
		if err != nil {
			return err
		}
		if _, ok := o.deals[from]; ok {
			return fmt.Errorf("error at reshare deals message processing: %w", ErrAlreadyExists)
		}
		o.deals[from] = b
		oldNodes := utils.GetDisjointOldOperators(o.data.reshare.OldOperators, o.data.reshare.NewOperators)
		newNodes := utils.GetDisjointNewOperators(o.data.reshare.OldOperators, o.data.reshare.NewOperators)
		if len(o.deals) == len(incOperators) {
			for _, op := range oldNodes {
				if o.ID == op.ID {
					if err := o.PushDealsOldNodes(); err != nil {
						return err
					}
				}
			}
			for _, op := range newNodes {
				if o.ID == op.ID {
					if err := o.StartReshareDKGNewNodes(); err != nil {
						return err
					}
				}
			}
		}
	case wire.KyberMessageType:
		<-o.startedDKG
		return o.processDKG(from, st.Message)
	default:
		return fmt.Errorf("unknown message type: %s", st.Message.Type.String())
	}
	return nil
}

// initsecret generates a random scalar and computes public point k*G where G is a generator of the field
func initsecret(suite pairing.Suite) (kyber.Scalar, kyber.Point) {
	eciesSK := suite.G1().Scalar().Pick(random.New())
	pk := suite.G1().Point().Mul(eciesSK, nil)
	return eciesSK, pk
}

func CreateExchange(pk kyber.Point, commits []byte) ([]byte, *wire.Exchange, error) {
	pkByts, err := pk.MarshalBinary()
	if err != nil {
		return nil, nil, err
	}
	exch := wire.Exchange{
		PK:      pkByts,
		Commits: commits,
	}
	exchByts, err := exch.MarshalSSZ()
	if err != nil {
		return nil, nil, err
	}
	return exchByts, &exch, nil
}

// broadcastError propagates the error at operator back to initiator
func (o *LocalOwner) broadcastError(err error) {
	errMsgEnc, err := json.Marshal(err.Error())
	if err != nil {
		o.Logger.Error("failed to marshal error message", zap.Error(err))
		return
	}
	errMsg := &wire.Transport{
		Type:       wire.ErrorMessageType,
		Identifier: o.data.reqID,
		Data:       errMsgEnc,
		Version:    o.version,
	}

	if err := o.Broadcast(errMsg); err != nil {
		o.Logger.Error("failed to broadcast error message", zap.Error(err))
	}
	close(o.done)
}

// checkOperators checks that operator received all participating parties DKG public keys
func (o *LocalOwner) checkOperators() bool {
	for _, op := range o.data.init.Operators {
		if o.exchanges[op.ID] == nil {
			return false
		}
	}
	return true
}

func (o *LocalOwner) GetLocalOwner() *LocalOwner {
	return o
}

// GetDKGNodes returns a slice of DKG node instances used for the protocol
func (o *LocalOwner) GetDKGNodes(ops []*spec.Operator) ([]kyber_dkg.Node, error) {
	nodes := make([]kyber_dkg.Node, 0)
	for _, op := range ops {
		if o.exchanges[op.ID] == nil {
			continue
		}
		e := o.exchanges[op.ID]
		p := o.Suite.G1().Point()
		if err := p.UnmarshalBinary(e.PK); err != nil {
			return nil, err
		}

		nodes = append(nodes, kyber_dkg.Node{
			Index:  kyber_dkg.Index(op.ID - 1),
			Public: p,
		})
	}
	return nodes, nil
}

func (o *LocalOwner) Resign(reqID [24]byte, r *wire.ResignMessage) (*wire.Transport, error) {
	position := -1
	for i, op := range r.Operators {
		if o.ID == op.ID {
			position = i
			break
		}
	}
	if position == -1 {
		return nil, fmt.Errorf("operator not found among resign operators: %d", o.ID)
	}
	if err := spec.ValidateResignMessage(&r.SignedResign.Resign, spec.GetOperator(r.Operators, o.ID), r.Proofs[position]); err != nil {
		return nil, err
	}
	prShare, err := o.decryptFunc(r.Proofs[position].Proof.EncryptedShare)
	if err != nil {
		return nil, err
	}
	secretKeyBLS := &bls.SecretKey{}
	err = secretKeyBLS.Deserialize(prShare)
	if err != nil {
		return nil, err
	}
	// Resigning
<<<<<<< HEAD
	// Sign root
	network, err := spec_crypto.GetNetworkByFork(r.SignedResign.Resign.Fork)
=======
	network, err := spec_crypto.GetNetworkByFork(r.Resign.Fork)
>>>>>>> 2588104c
	if err != nil {
		return nil, fmt.Errorf("failed to get network by fork: %w", err)
	}
	signingRoot, err := spec_crypto.ComputeDepositMessageSigningRoot(network, &phase0.DepositMessage{
<<<<<<< HEAD
		PublicKey:             phase0.BLSPubKey(validatorPubKey.Serialize()),
		WithdrawalCredentials: spec_crypto.ETH1WithdrawalCredentials(r.SignedResign.Resign.WithdrawalCredentials),
=======
		PublicKey:             phase0.BLSPubKey(r.Proofs[position].Proof.ValidatorPubKey),
		WithdrawalCredentials: spec_crypto.ETH1WithdrawalCredentials(r.Resign.WithdrawalCredentials),
>>>>>>> 2588104c
		Amount:                spec_crypto.MaxEffectiveBalanceInGwei,
	})
	if err != nil {
		return nil, fmt.Errorf("failed to generate deposit data with root %w", err)
	}
	// Sign.
	depositPartialSignature := secretKeyBLS.SignByte(signingRoot[:])
	// Sign SSV owner + nonce
	data := []byte(fmt.Sprintf("%s:%d", eth_common.Address(r.SignedResign.Resign.Owner).String(), r.SignedResign.Resign.Nonce))
	hash := eth_crypto.Keccak256([]byte(data))
	sigOwnerNonce := secretKeyBLS.SignByte(hash)
	// Generate and sign proof
	proof := &spec.Proof{
<<<<<<< HEAD
		ValidatorPubKey: validatorPubKey.Serialize(),
		EncryptedShare:  encryptedShare,
		SharePubKey:     secretKeyBLS.GetPublicKey().Serialize(),
		Owner:           r.SignedResign.Resign.Owner,
=======
		ValidatorPubKey: r.Proofs[position].Proof.ValidatorPubKey,
		EncryptedShare:  r.Proofs[position].Proof.EncryptedShare,
		SharePubKey:     r.Proofs[position].Proof.SharePubKey,
		Owner:           r.Resign.Owner,
>>>>>>> 2588104c
	}
	signedProof, err := crypto.SignCeremonyProof(o.signer, proof)
	if err != nil {
		return nil, fmt.Errorf("failed to sign proof: %w", err)
	}
	out := &spec.Result{
		RequestID:                  reqID,
		DepositPartialSignature:    depositPartialSignature.Serialize(),
		OperatorID:                 o.ID,
		OwnerNoncePartialSignature: sigOwnerNonce.Serialize(),
		SignedProof:                *signedProof,
	}
	encodedOutput, err := out.MarshalSSZ()
	if err != nil {
		return nil, fmt.Errorf("failed to encode output: %w", err)
	}
	return &wire.Transport{
		Type:       wire.OutputMessageType,
		Identifier: reqID,
		Data:       encodedOutput,
		Version:    o.version,
	}, nil
}

// InitReshare initiates a resharing owner of dkg protocol
func (o *LocalOwner) Reshare(reqID [24]byte, reshare *spec.Reshare, commitsPoints []kyber.Point) (*wire.Transport, error) {
	// sanity check
	if o.data != nil {
		return nil, fmt.Errorf("data already exist at local instance: %v", o.data)
	}
	o.data = &DKGdata{}
	var commits []byte
	for _, point := range commitsPoints {
		b, _ := point.MarshalBinary()
		commits = append(commits, b...)
	}
	o.data.reshare = reshare
	o.data.reqID = reqID
	kyberLogger := o.Logger.With(zap.String("reqid", fmt.Sprintf("%x", o.data.reqID[:])))
	o.board = board.NewBoard(
		kyberLogger,
		func(msg *wire.KyberMessage) error {
			kyberLogger.Debug("server: broadcasting kyber message")
			byts, err := msg.MarshalSSZ()
			if err != nil {
				return err
			}

			trsp := &wire.Transport{
				Type:       wire.ReshareKyberMessageType,
				Identifier: o.data.reqID,
				Data:       byts,
				Version:    o.version,
			}

			// todo not loop with channels
			go func(trsp *wire.Transport) {
				if err := o.Broadcast(trsp); err != nil {
					o.Logger.Error("broadcasting failed", zap.Error(err))
				}
			}(trsp)

			return nil
		},
	)

	eciesSK, pk := initsecret(o.Suite)
	o.data.secret = eciesSK
	bts, _, err := CreateExchange(pk, commits)
	if err != nil {
		return nil, err
	}
	return &wire.Transport{
		Type:       wire.ReshareExchangeMessageType,
		Identifier: reqID,
		Data:       bts,
		Version:    o.version,
	}, nil
}

func (o *LocalOwner) StartReshareDKGOldNodes() error {
	o.Logger.Info("Starting Resharing DKG ceremony at old nodes")
	NewNodes, err := o.GetDKGNodes(o.data.reshare.NewOperators)
	if err != nil {
		return err
	}
	OldNodes, err := o.GetDKGNodes(o.data.reshare.OldOperators)
	if err != nil {
		return err
	}
	// New protocol
	logger := o.Logger.With(zap.Uint64("ID", o.ID))
	dkgConfig := &kyber_dkg.Config{
		Longterm:     o.data.secret,
		Nonce:        utils.GetNonce(o.data.reqID[:]),
		Suite:        o.Suite.G1().(kyber_dkg.Suite),
		NewNodes:     NewNodes,
		OldNodes:     OldNodes,
		Threshold:    int(o.data.reshare.NewT),
		OldThreshold: int(o.data.reshare.OldT),
		Auth:         drand_bls.NewSchemeOnG2(o.Suite),
		Share:        o.SecretShare,
	}
	p, err := wire.NewDKGProtocol(dkgConfig, o.board, logger)
	if err != nil {
		return err
	}
	go func(p *kyber_dkg.Protocol, postF func(res *kyber_dkg.OptionResult) error) {
		res := <-p.WaitEnd()
		if err := postF(&res); err != nil {
			o.Logger.Error("Error in PostReshare function", zap.Error(err))
			o.broadcastError(fmt.Errorf("operator ID:%d, err:%w", o.ID, err))
		}
	}(p, o.PostReshare)
	close(o.startedDKG)
	return nil
}

func (o *LocalOwner) StartReshareDKGNewNodes() error {
	o.Logger.Info("Starting Resharing DKG ceremony at new nodes")
	NewNodes, err := o.GetDKGNodes(o.data.reshare.NewOperators)
	if err != nil {
		return err
	}
	OldNodes := make([]kyber_dkg.Node, 0)
	var commits []byte
	for _, op := range o.data.reshare.OldOperators {
		if o.exchanges[op.ID] == nil {
			continue
		}
		e := o.exchanges[op.ID]
		if e.Commits == nil {
			return fmt.Errorf("no commits at exchanges")
		}
		commits = e.Commits
		p := o.Suite.G1().Point()
		if err := p.UnmarshalBinary(e.PK); err != nil {
			return err
		}

		OldNodes = append(OldNodes, kyber_dkg.Node{
			Index:  kyber_dkg.Index(op.ID - 1),
			Public: p,
		})
	}
	var coefs []kyber.Point
	coefsBytes := utils.SplitBytes(commits, 48)
	for _, c := range coefsBytes {
		p := o.Suite.G1().Point()
		err := p.UnmarshalBinary(c)
		if err != nil {
			return err
		}
		coefs = append(coefs, p)
	}
	suite := kyber_bls12381.NewBLS12381Suite()
	exp := kyber_share.NewPubPoly(suite.G1().(dkg.Suite), suite.G1().(dkg.Suite).Point().Base(), coefs)
	bytsPK, err := exp.Commit().MarshalBinary()
	if err != nil {
		return fmt.Errorf("could not marshal share %w", err)
	}
	if !bytes.Equal(bytsPK, o.data.reshare.ValidatorPubKey) {
		return fmt.Errorf("validator pub key recovered from proofs not equal validator pub key at reshare msg")
	}
	// New protocol
	logger := o.Logger.With(zap.Uint64("ID", o.ID))
	dkgConfig := &kyber_dkg.Config{
		Longterm:     o.data.secret,
		Nonce:        utils.GetNonce(o.data.reqID[:]),
		Suite:        o.Suite.G1().(kyber_dkg.Suite),
		NewNodes:     NewNodes,
		OldNodes:     OldNodes,
		Threshold:    int(o.data.reshare.NewT),
		OldThreshold: int(o.data.reshare.OldT),
		Auth:         drand_bls.NewSchemeOnG2(o.Suite),
		PublicCoeffs: coefs,
	}
	p, err := wire.NewDKGProtocol(dkgConfig, o.board, logger)
	if err != nil {
		return err
	}
	for _, b := range o.deals {
		o.Logger.Info("Pushing deal", zap.Any("Deal", *b))
		o.board.DealC <- *b
	}
	go func(p *kyber_dkg.Protocol, postF func(res *kyber_dkg.OptionResult) error) {
		res := <-p.WaitEnd()
		if err := postF(&res); err != nil {
			o.Logger.Error("Error in PostReshare function", zap.Error(err))
			o.broadcastError(fmt.Errorf("operator ID:%d, err:%w", o.ID, err))
		}
	}(p, o.PostReshare)
	return nil
}

func (o *LocalOwner) PushDealsOldNodes() error {
	for _, b := range o.deals {
		o.board.DealC <- *b
	}
	return nil
}

func (o *LocalOwner) CheckIncomingOperators(msgs []*wire.SignedTransport) (map[uint64]*spec.Operator, error) {
	// sanity check
	if o.data == nil {
		return nil, fmt.Errorf("no data object at instance")
	}
	// TODO: think how to change this logic to more robust
	if o.data.init != nil {
		opsAtMsgs := make(map[uint64]*spec.Operator, 0)
		for _, msg := range msgs {
			id, err := spec.OperatorIDByPubKey(o.data.init.Operators, msg.Signer)
			if err != nil {
				return nil, err
			}
			if _, ok := opsAtMsgs[id]; !ok {
				opsAtMsgs[id] = &spec.Operator{ID: id, PubKey: msg.Signer}
			}
		}
		foundOps, err := FindOperatorsAtList(opsAtMsgs, o.data.init.Operators)
		if err != nil {
			return nil, err
		}
		if len(foundOps) != len(o.data.init.Operators) {
			return nil, fmt.Errorf("at init all operators should send messages")
		}
		return opsAtMsgs, nil
	}
	if o.data.reshare != nil {
		opsAtMsgs := make(map[uint64]*spec.Operator, 0)
		for _, msg := range msgs {
			var allOps []*spec.Operator
			allOps = append(allOps, o.data.reshare.OldOperators...)
			allOps = append(allOps, o.data.reshare.NewOperators...)
			id, err := spec.OperatorIDByPubKey(allOps, msg.Signer)
			if err != nil {
				return nil, err
			}
			if _, ok := opsAtMsgs[id]; !ok {
				opsAtMsgs[id] = &spec.Operator{ID: id, PubKey: msg.Signer}
			}
		}
		foundOldOps, err := FindOperatorsAtList(opsAtMsgs, o.data.reshare.OldOperators)
		if err != nil {
			return nil, err
		}
		// check threshold
		if len(foundOldOps) < int(o.data.reshare.OldT) {
			return nil, fmt.Errorf("less than threshold of old operators at incoming messages: threshold %d, incoming old operator messages %d", o.data.reshare.OldT, len(foundOldOps))
		}
		foundNewOps, err := FindOperatorsAtList(opsAtMsgs, o.data.reshare.NewOperators)
		if err != nil {
			return nil, err
		}
		// check that all new operators sent messages
		if len(foundNewOps) != len(o.data.reshare.NewOperators) {
			return nil, fmt.Errorf("not all new operators at incoming messages: new ops at reshare %d, incoming new operator messages %d", len(o.data.reshare.NewOperators), len(foundNewOps))
		}
		if len(opsAtMsgs) == 0 {
			return nil, fmt.Errorf("no init or reshare operators found at incoming messages")
		}
		return opsAtMsgs, nil
	}
	return nil, nil
}

func FindOperatorsAtList(list map[uint64]*spec.Operator, ops []*spec.Operator) ([]*spec.Operator, error) {
	var found []*spec.Operator
	for _, op := range ops {
		if _, ok := list[op.ID]; ok {
			found = append(found, op)
		}
	}
	if len(found) == 0 {
		return nil, fmt.Errorf("no operators found at incoming list")
	}
	return found, nil
}<|MERGE_RESOLUTION|>--- conflicted
+++ resolved
@@ -1,11 +1,11 @@
 package dkg
 
 import (
+	"bytes"
 	"crypto/rsa"
 	"encoding/json"
 	"fmt"
 
-	"github.com/attestantio/go-eth2-client/spec/phase0"
 	"github.com/bloxapp/ssv-dkg/pkgs/board"
 	"github.com/bloxapp/ssv-dkg/pkgs/crypto"
 	"github.com/bloxapp/ssv-dkg/pkgs/utils"
@@ -18,8 +18,6 @@
 	kyber_dkg "github.com/drand/kyber/share/dkg"
 	drand_bls "github.com/drand/kyber/sign/bls" //nolint:all
 	"github.com/drand/kyber/util/random"
-	eth_common "github.com/ethereum/go-ethereum/common"
-	eth_crypto "github.com/ethereum/go-ethereum/crypto"
 	"github.com/herumi/bls-eth-go-binary/bls"
 	"github.com/pkg/errors"
 	"go.uber.org/zap"
@@ -203,11 +201,10 @@
 		o.data.init.Nonce,
 	)
 	if err != nil {
-		return err
+		return fmt.Errorf("failed to encrypt BLS share: %w", err)
 	}
 	encodedOutput, err := result.MarshalSSZ()
 	if err != nil {
-<<<<<<< HEAD
 		return fmt.Errorf("failed to encode output: %w", err)
 	}
 	tsMsg := &wire.Transport{
@@ -226,30 +223,6 @@
 func (o *LocalOwner) PostReshare(res *kyber_dkg.OptionResult) error {
 	if res.Error != nil {
 		return fmt.Errorf("dkg protocol failed: %w", res.Error)
-=======
-		return fmt.Errorf("failed to get network by fork: %w", err)
-	}
-	signingRoot, err := spec_crypto.ComputeDepositMessageSigningRoot(network, &phase0.DepositMessage{
-		PublicKey:             phase0.BLSPubKey(validatorPubKey.Serialize()),
-		WithdrawalCredentials: spec_crypto.ETH1WithdrawalCredentials(o.data.init.WithdrawalCredentials),
-		Amount:                spec_crypto.MaxEffectiveBalanceInGwei,
-	})
-	if err != nil {
-		return fmt.Errorf("failed to generate deposit data with root %w", err)
-	}
-	// Sign.
-	depositPartialSignature := secretKeyBLS.SignByte(signingRoot[:])
-	// Sign SSV owner + nonce
-	data := []byte(fmt.Sprintf("%s:%d", eth_common.Address(o.data.init.Owner).String(), o.data.init.Nonce))
-	hash := eth_crypto.Keccak256([]byte(data))
-	sigOwnerNonce := secretKeyBLS.SignByte(hash)
-	// Generate and sign proof
-	proof := &spec.Proof{
-		ValidatorPubKey: validatorPubKey.Serialize(),
-		EncryptedShare:  encryptedShare,
-		SharePubKey:     secretKeyBLS.GetPublicKey().Serialize(),
-		Owner:           o.data.init.Owner,
->>>>>>> 2588104c
 	}
 	o.Logger.Info("DKG resharing ceremony finished successfully")
 	// Get BLS partial secret key share from DKG
@@ -597,61 +570,21 @@
 	if err != nil {
 		return nil, err
 	}
-	// Resigning
-<<<<<<< HEAD
-	// Sign root
-	network, err := spec_crypto.GetNetworkByFork(r.SignedResign.Resign.Fork)
-=======
-	network, err := spec_crypto.GetNetworkByFork(r.Resign.Fork)
->>>>>>> 2588104c
-	if err != nil {
-		return nil, fmt.Errorf("failed to get network by fork: %w", err)
-	}
-	signingRoot, err := spec_crypto.ComputeDepositMessageSigningRoot(network, &phase0.DepositMessage{
-<<<<<<< HEAD
-		PublicKey:             phase0.BLSPubKey(validatorPubKey.Serialize()),
-		WithdrawalCredentials: spec_crypto.ETH1WithdrawalCredentials(r.SignedResign.Resign.WithdrawalCredentials),
-=======
-		PublicKey:             phase0.BLSPubKey(r.Proofs[position].Proof.ValidatorPubKey),
-		WithdrawalCredentials: spec_crypto.ETH1WithdrawalCredentials(r.Resign.WithdrawalCredentials),
->>>>>>> 2588104c
-		Amount:                spec_crypto.MaxEffectiveBalanceInGwei,
-	})
-	if err != nil {
-		return nil, fmt.Errorf("failed to generate deposit data with root %w", err)
-	}
-	// Sign.
-	depositPartialSignature := secretKeyBLS.SignByte(signingRoot[:])
-	// Sign SSV owner + nonce
-	data := []byte(fmt.Sprintf("%s:%d", eth_common.Address(r.SignedResign.Resign.Owner).String(), r.SignedResign.Resign.Nonce))
-	hash := eth_crypto.Keccak256([]byte(data))
-	sigOwnerNonce := secretKeyBLS.SignByte(hash)
-	// Generate and sign proof
-	proof := &spec.Proof{
-<<<<<<< HEAD
-		ValidatorPubKey: validatorPubKey.Serialize(),
-		EncryptedShare:  encryptedShare,
-		SharePubKey:     secretKeyBLS.GetPublicKey().Serialize(),
-		Owner:           r.SignedResign.Resign.Owner,
-=======
-		ValidatorPubKey: r.Proofs[position].Proof.ValidatorPubKey,
-		EncryptedShare:  r.Proofs[position].Proof.EncryptedShare,
-		SharePubKey:     r.Proofs[position].Proof.SharePubKey,
-		Owner:           r.Resign.Owner,
->>>>>>> 2588104c
-	}
-	signedProof, err := crypto.SignCeremonyProof(o.signer, proof)
-	if err != nil {
-		return nil, fmt.Errorf("failed to sign proof: %w", err)
-	}
-	out := &spec.Result{
-		RequestID:                  reqID,
-		DepositPartialSignature:    depositPartialSignature.Serialize(),
-		OperatorID:                 o.ID,
-		OwnerNoncePartialSignature: sigOwnerNonce.Serialize(),
-		SignedProof:                *signedProof,
-	}
-	encodedOutput, err := out.MarshalSSZ()
+	result, err := spec.BuildResult(
+		o.ID,
+		reqID,
+		secretKeyBLS,
+		o.OperatorSecretKey,
+		r.Proofs[position].Proof.ValidatorPubKey,
+		r.SignedResign.Resign.Owner,
+		r.SignedResign.Resign.WithdrawalCredentials,
+		r.SignedResign.Resign.Fork,
+		r.SignedResign.Resign.Nonce,
+	)
+	if err != nil {
+		return nil, err
+	}
+	encodedOutput, err := result.MarshalSSZ()
 	if err != nil {
 		return nil, fmt.Errorf("failed to encode output: %w", err)
 	}
