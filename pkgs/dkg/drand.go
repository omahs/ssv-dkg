package dkg

import (
	"crypto/rsa"
	"encoding/json"
	"fmt"

	"github.com/attestantio/go-eth2-client/spec/phase0"
	"github.com/drand/kyber"
	"github.com/drand/kyber/pairing"
	"github.com/drand/kyber/share/dkg"
	kyber_dkg "github.com/drand/kyber/share/dkg"
	drand_bls "github.com/drand/kyber/sign/bls"
	"github.com/drand/kyber/util/random"
	"github.com/ethereum/go-ethereum/common"
	eth_crypto "github.com/ethereum/go-ethereum/crypto"
	"github.com/pkg/errors"
	"go.uber.org/zap"

	"github.com/bloxapp/ssv-dkg/pkgs/board"
	"github.com/bloxapp/ssv-dkg/pkgs/crypto"
	"github.com/bloxapp/ssv-dkg/pkgs/utils"
	"github.com/bloxapp/ssv-dkg/pkgs/wire"
)

const (
	// MaxEffectiveBalanceInGwei is the max effective balance
	MaxEffectiveBalanceInGwei phase0.Gwei = 32000000000
)

// Operator structure contains information about external operator participating in the DKG ceremony
type Operator struct {
	IP     string
	ID     uint64
	Pubkey *rsa.PublicKey
}

// DKGdata structure to store at LocalOwner information about initial message parameters and secret scalar to be used as input for DKG protocol
type DKGdata struct {
	// Request ID formed by initiator to identify DKG ceremony
	reqID [24]byte
	// initial message from initiator
	init *wire.Init
	// Randomly generated scalar to be used for DKG ceremony
	secret kyber.Scalar
	// reshare message from initiator
	reshare *wire.Reshare
}

// Result is the last message in every DKG which marks a specific node's end of process
type Result struct {
	// Operator ID
	OperatorID uint64
	// Operator RSA pubkey
	PubKeyRSA *rsa.PublicKey
	// RequestID for the DKG instance (not used for signing)
	RequestID [24]byte
	// EncryptedShare standard SSV encrypted shares
	EncryptedShare []byte
	// SharePubKey is the share's BLS pubkey
	SharePubKey []byte
	// ValidatorPubKey the resulting public key corresponding to the shared private key
	ValidatorPubKey []byte
	// Partial Operator Signature of Deposit data
	DepositPartialSignature []byte
	// SSV owner + nonce signature
	OwnerNoncePartialSignature []byte
	// Signed priv share + initiator pub
	CeremonySig []byte
}

// Encode returns a msg encoded bytes or error
func (msg *Result) Encode() ([]byte, error) {
	return json.Marshal(msg)
}

// Decode returns error if decoding failed
func (msg *Result) Decode(data []byte) error {
	return json.Unmarshal(data, msg)
}

// OwnerOpts structure to pass parameters from Switch to LocalOwner structure
type OwnerOpts struct {
<<<<<<< HEAD
	Logger             *zap.Logger
	ID                 uint64
	BroadcastF         func([]byte) error
	Suite              pairing.Suite
	VerifyFunc         func(id uint64, msg, sig []byte) error
	SignFunc           func([]byte) ([]byte, error)
	EncryptFunc        func([]byte) ([]byte, error)
	DecryptFunc        func([]byte) ([]byte, error)
	InitiatorPublicKey *rsa.PublicKey
	RSAPub             *rsa.PublicKey
	Owner              [20]byte
	Nonce              uint64
	Version            []byte
=======
	Logger               *zap.Logger
	ID                   uint64
	BroadcastF           func([]byte) error
	Suite                pairing.Suite
	VerifyFunc           func(id uint64, msg, sig []byte) error
	SignFunc             func([]byte) ([]byte, error)
	EncryptFunc          func([]byte) ([]byte, error)
	DecryptFunc          func([]byte) ([]byte, error)
	StoreSecretShareFunc func(reqID [24]byte, pubKey []byte, key *kyber_dkg.DistKeyShare) error
	RSAPub               *rsa.PublicKey
	Owner                [20]byte
	Nonce                uint64
	Version              []byte
>>>>>>> d73dc83a
}

type PriShare struct {
	I int    `json:"index"`
	V []byte `json:"secret_point"`
}

type DistKeyShare struct {
	Commits []byte   `json:"commits"`
	Share   PriShare `json:"secret_share"`
}

// Encode returns a msg encoded bytes or error
func (msg *DistKeyShare) Encode() ([]byte, error) {
	return json.Marshal(msg)
}

// Decode returns error if decoding failed
func (msg *DistKeyShare) Decode(data []byte) error {
	return json.Unmarshal(data, msg)
}

var ErrAlreadyExists = errors.New("duplicate message")

// LocalOwner as a main structure created for a new DKG initiation or resharing ceremony
type LocalOwner struct {
<<<<<<< HEAD
	Logger             *zap.Logger
	startedDKG         chan struct{}
	ErrorChan          chan error
	ID                 uint64
	data               *DKGdata
	board              *board.Board
	Suite              pairing.Suite
	broadcastF         func([]byte) error
	exchanges          map[uint64]*wire.Exchange
	deals              map[uint64]*kyber_dkg.DealBundle
	verifyFunc         func(id uint64, msg, sig []byte) error
	signFunc           func([]byte) ([]byte, error)
	encryptFunc        func([]byte) ([]byte, error)
	decryptFunc        func([]byte) ([]byte, error)
	SecretShare        *kyber_dkg.DistKeyShare
	InitiatorPublicKey *rsa.PublicKey
	RSAPub             *rsa.PublicKey
	owner              common.Address
	nonce              uint64
	done               chan struct{}
	version            []byte
=======
	Logger           *zap.Logger
	startedDKG       chan struct{}
	ErrorChan        chan error
	ID               uint64
	data             *DKGdata
	board            *board.Board
	Suite            pairing.Suite
	broadcastF       func([]byte) error
	exchanges        map[uint64]*wire.Exchange
	deals            map[uint64]*kyber_dkg.DealBundle
	verifyFunc       func(id uint64, msg, sig []byte) error
	signFunc         func([]byte) ([]byte, error)
	encryptFunc      func([]byte) ([]byte, error)
	decryptFunc      func([]byte) ([]byte, error)
	storeSecretShare func(reqID [24]byte, pubKey []byte, key *kyber_dkg.DistKeyShare) error
	SecretShare      *kyber_dkg.DistKeyShare
	initiatorRSAPub  *rsa.PublicKey
	RSAPub           *rsa.PublicKey
	owner            common.Address
	nonce            uint64
	done             chan struct{}
	version          []byte
>>>>>>> d73dc83a
}

// New creates a LocalOwner structure. We create it for each new DKG ceremony.
func New(opts OwnerOpts) *LocalOwner {
	owner := &LocalOwner{
<<<<<<< HEAD
		Logger:             opts.Logger,
		startedDKG:         make(chan struct{}, 1),
		ErrorChan:          make(chan error, 1),
		ID:                 opts.ID,
		broadcastF:         opts.BroadcastF,
		exchanges:          make(map[uint64]*wire.Exchange),
		deals:              make(map[uint64]*kyber_dkg.DealBundle),
		signFunc:           opts.SignFunc,
		verifyFunc:         opts.VerifyFunc,
		encryptFunc:        opts.EncryptFunc,
		decryptFunc:        opts.DecryptFunc,
		InitiatorPublicKey: opts.InitiatorPublicKey,
		RSAPub:             opts.RSAPub,
		done:               make(chan struct{}, 1),
		Suite:              opts.Suite,
		owner:              opts.Owner,
		nonce:              opts.Nonce,
		version:            opts.Version,
=======
		Logger:           opts.Logger,
		startedDKG:       make(chan struct{}, 1),
		ErrorChan:        make(chan error, 1),
		ID:               opts.ID,
		broadcastF:       opts.BroadcastF,
		exchanges:        make(map[uint64]*wire.Exchange),
		deals:            make(map[uint64]*kyber_dkg.DealBundle),
		signFunc:         opts.SignFunc,
		verifyFunc:       opts.VerifyFunc,
		encryptFunc:      opts.EncryptFunc,
		decryptFunc:      opts.DecryptFunc,
		storeSecretShare: opts.StoreSecretShareFunc,
		RSAPub:           opts.RSAPub,
		done:             make(chan struct{}, 1),
		Suite:            opts.Suite,
		owner:            opts.Owner,
		nonce:            opts.Nonce,
		version:          opts.Version,
>>>>>>> d73dc83a
	}
	return owner
}

// StartDKG initializes and starts DKG protocol
func (o *LocalOwner) StartDKG() error {
	o.Logger.Info("Starting DKG")
	nodes := make([]kyber_dkg.Node, 0)
	// Create nodes using public points of all operators participating in the protocol
	// Each operator creates a random secret/public points at G1 when initiating new LocalOwner instance
	for id, e := range o.exchanges {
		p := o.Suite.G1().Point()
		if err := p.UnmarshalBinary(e.PK); err != nil {
			return err
		}

		nodes = append(nodes, kyber_dkg.Node{
			Index:  kyber_dkg.Index(id - 1),
			Public: p,
		})
	}
	// New protocol
	logger := o.Logger.With(zap.Uint64("ID", o.ID))
	dkgConfig := &dkg.Config{
		Longterm:  o.data.secret,
		Nonce:     utils.GetNonce(o.data.reqID[:]),
		Suite:     o.Suite.G1().(dkg.Suite),
		NewNodes:  nodes,
		OldNodes:  nodes, // when initiating dkg we consider the old nodes the new nodes (taken from kyber)
		Threshold: int(o.data.init.T),
		Auth:      drand_bls.NewSchemeOnG2(o.Suite),
	}
	p, err := wire.NewDKGProtocol(dkgConfig, o.board, logger)
	if err != nil {
		return err
	}
	// Wait when the protocol exchanges finish and process the result
	go func(p *kyber_dkg.Protocol, postF func(res *kyber_dkg.OptionResult) error) {
		res := <-p.WaitEnd()
		if err := postF(&res); err != nil {
			o.Logger.Error("Error in PostDKG function", zap.Error(err))
		}
	}(p, o.PostDKG)
	close(o.startedDKG)
	return nil
}

func (o *LocalOwner) StartReshareDKGOldNodes() error {
	o.Logger.Info("Starting Resharing DKG ceremony at old nodes")
	NewNodes, err := o.GetDKGNodes(o.data.reshare.NewOperators)
	if err != nil {
		return err
	}
	OldNodes, err := o.GetDKGNodes(o.data.reshare.OldOperators)
	if err != nil {
		return err
	}
	// New protocol
	logger := o.Logger.With(zap.Uint64("ID", o.ID))
	dkgConfig := &dkg.Config{
		Longterm:     o.data.secret,
		Nonce:        utils.GetNonce(o.data.reqID[:]),
		Suite:        o.Suite.G1().(dkg.Suite),
		NewNodes:     NewNodes,
		OldNodes:     OldNodes,
		Threshold:    int(o.data.reshare.NewT),
		OldThreshold: int(o.data.reshare.OldT),
		Auth:         drand_bls.NewSchemeOnG2(o.Suite),
		Share:        o.SecretShare,
	}
	p, err := wire.NewDKGProtocol(dkgConfig, o.board, logger)
	if err != nil {
		return err
	}
	go func(p *kyber_dkg.Protocol, postF func(res *kyber_dkg.OptionResult) error) {
		res := <-p.WaitEnd()
		if err := postF(&res); err != nil {
			o.Logger.Error("Error in postReshare function", zap.Error(err))
		}
	}(p, o.postReshare)
	close(o.startedDKG)
	return nil
}

func (o *LocalOwner) StartReshareDKGNewNodes() error {
	o.Logger.Info("Starting Resharing DKG ceremony at new nodes")
	NewNodes, err := o.GetDKGNodes(o.data.reshare.NewOperators)
	if err != nil {
		return err
	}
	OldNodes := make([]kyber_dkg.Node, 0)
	var commits []byte
	for _, op := range o.data.reshare.OldOperators {
		if o.exchanges[op.ID] == nil {
			return fmt.Errorf("no operator at exchanges")
		}
		e := o.exchanges[op.ID]
		if e.Commits == nil {
			return fmt.Errorf("no commits at exchanges")
		}
		commits = e.Commits
		p := o.Suite.G1().Point()
		if err := p.UnmarshalBinary(e.PK); err != nil {
			return err
		}

		OldNodes = append(OldNodes, kyber_dkg.Node{
			Index:  kyber_dkg.Index(op.ID - 1),
			Public: p,
		})
	}
	var coefs []kyber.Point
	coefsBytes := utils.SplitBytes(commits, 48)
	for _, c := range coefsBytes {
		p := o.Suite.G1().Point()
		err := p.UnmarshalBinary(c)
		if err != nil {
			return err
		}
		coefs = append(coefs, p)
	}

	// New protocol
	logger := o.Logger.With(zap.Uint64("ID", o.ID))
	dkgConfig := &dkg.Config{
		Longterm:     o.data.secret,
		Nonce:        utils.GetNonce(o.data.reqID[:]),
		Suite:        o.Suite.G1().(dkg.Suite),
		NewNodes:     NewNodes,
		OldNodes:     OldNodes,
		Threshold:    int(o.data.reshare.NewT),
		OldThreshold: int(o.data.reshare.OldT),
		Auth:         drand_bls.NewSchemeOnG2(o.Suite),
		PublicCoeffs: coefs,
	}
	p, err := wire.NewDKGProtocol(dkgConfig, o.board, logger)
	if err != nil {
		return err
	}
	if err != nil {
		return err
	}
	for _, b := range o.deals {
		o.board.DealC <- *b
	}
	go func(p *kyber_dkg.Protocol, postF func(res *kyber_dkg.OptionResult) error) {
		res := <-p.WaitEnd()
		if err := postF(&res); err != nil {
			o.Logger.Error("Error in postReshare function", zap.Error(err))
		}
	}(p, o.postReshare)
	return nil
}

func (o *LocalOwner) PushDealsOldNodes() error {
	for _, b := range o.deals {
		o.board.DealC <- *b
	}
	return nil
}

// Function to send signed messages back to initiator
func (o *LocalOwner) Broadcast(ts *wire.Transport) error {
	bts, err := ts.MarshalSSZ()
	if err != nil {
		return err
	}
	// Sign message with RSA private key
	sign, err := o.signFunc(bts)
	if err != nil {
		return err
	}

	signed := &wire.SignedTransport{
		Message:   ts,
		Signer:    o.ID,
		Signature: sign,
	}

	final, err := signed.MarshalSSZ()
	if err != nil {
		return err
	}

	return o.broadcastF(final)
}

// PostDKG stores the resulting key share, convert it to BLS points acceptable by ETH2
// and creates the Result structure to send back to initiator
func (o *LocalOwner) PostDKG(res *kyber_dkg.OptionResult) error {
	if res.Error != nil {
		o.broadcastError(res.Error)
		return fmt.Errorf("dkg protocol failed: %w", res.Error)
	}
	o.Logger.Info("DKG ceremony finished successfully")
<<<<<<< HEAD
=======
	// Store result share a instance
	o.SecretShare = res.Result.Key
	if err := o.storeSecretShare(o.data.reqID, o.data.init.InitiatorPublicKey, res.Result.Key); err != nil {
		o.broadcastError(err)
		return fmt.Errorf("failed to store secret share: %w", err)
	}
>>>>>>> d73dc83a
	// Get validator BLS public key from result
	validatorPubKey, err := crypto.ResultToValidatorPK(res.Result.Key, o.Suite.G1().(kyber_dkg.Suite))
	if err != nil {
		o.broadcastError(err)
		return fmt.Errorf("failed to get validator BLS public key: %w", err)
	}
	// Get BLS partial secret key share from DKG
	secretKeyBLS, err := crypto.ResultToShareSecretKey(res.Result.Key)
	if err != nil {
		o.broadcastError(err)
		return fmt.Errorf("failed to get BLS partial secret key share: %w", err)
	}
	// Encrypt BLS share for SSV contract
	ciphertext, err := o.encryptFunc([]byte(secretKeyBLS.SerializeToHexStr()))
	if err != nil {
		o.broadcastError(err)
		return fmt.Errorf("failed to encrypt BLS share: %w", err)
	}
	// Sign root
	depositRootSig, signRoot, err := crypto.SignDepositData(secretKeyBLS, o.data.init.WithdrawalCredentials, validatorPubKey, utils.GetNetworkByFork(o.data.init.Fork), MaxEffectiveBalanceInGwei)
	if err != nil {
		o.broadcastError(err)
<<<<<<< HEAD
		return err
=======
		return fmt.Errorf("failed to sign deposit data: %w", err)
>>>>>>> d73dc83a
	}
	// Validate partial signature
	val := depositRootSig.VerifyByte(secretKeyBLS.GetPublicKey(), signRoot)
	if !val {
		o.broadcastError(err)
		return fmt.Errorf("partial deposit root signature is not valid %x", depositRootSig.Serialize())
	}
	// Sign SSV owner + nonce
	data := []byte(fmt.Sprintf("%s:%d", o.owner.String(), o.nonce))
	hash := eth_crypto.Keccak256([]byte(data))
	sigOwnerNonce := secretKeyBLS.SignByte(hash)
	// Verify partial SSV owner + nonce signature
	val = sigOwnerNonce.VerifyByte(secretKeyBLS.GetPublicKey(), hash)
	if !val {
		o.broadcastError(err)
		return fmt.Errorf("partial owner + nonce signature isnt valid %x", sigOwnerNonce.Serialize())
	}
	encInitPub, err := crypto.EncodePublicKey(o.InitiatorPublicKey)
	if err != nil {
		o.broadcastError(err)
		return err
	}
	dataToSign := make([]byte, len(secretKeyBLS.Serialize())+len(encInitPub))
	copy(dataToSign[:len(secretKeyBLS.Serialize())], secretKeyBLS.Serialize())
	copy(dataToSign[len(secretKeyBLS.Serialize()):], encInitPub)
	ceremonySig, err := o.signFunc(dataToSign)
	if err != nil {
		o.broadcastError(err)
		return err
	}
	out := Result{
		RequestID:                  o.data.reqID,
		EncryptedShare:             ciphertext,
		SharePubKey:                secretKeyBLS.GetPublicKey().Serialize(),
		ValidatorPubKey:            validatorPubKey.Serialize(),
		DepositPartialSignature:    depositRootSig.Serialize(),
		PubKeyRSA:                  o.RSAPub,
		OperatorID:                 o.ID,
		OwnerNoncePartialSignature: sigOwnerNonce.Serialize(),
		CeremonySig:                ceremonySig,
	}

	encodedOutput, err := out.Encode()
	if err != nil {
		o.broadcastError(err)
		return fmt.Errorf("failed to encode output: %w", err)
	}

	tsMsg := &wire.Transport{
		Type:       wire.OutputMessageType,
		Identifier: o.data.reqID,
		Data:       encodedOutput,
		Version:    o.version,
	}

	o.Broadcast(tsMsg)
	close(o.done)
	return nil
}

func (o *LocalOwner) postReshare(res *kyber_dkg.OptionResult) error {
	if res.Error != nil {
		o.broadcastError(res.Error)
		return res.Error
	}
	o.Logger.Info("DKG resharing ceremony finished successfully")
<<<<<<< HEAD
=======
	// Store result share a instance
	o.SecretShare = res.Result.Key
	if err := o.storeSecretShare(o.data.reqID, o.data.reshare.InitiatorPublicKey, res.Result.Key); err != nil {
		o.broadcastError(err)
		return err
	}
>>>>>>> d73dc83a
	// Get validator BLS public key from result
	validatorPubKey, err := crypto.ResultToValidatorPK(res.Result.Key, o.Suite.G1().(dkg.Suite))
	if err != nil {
		o.broadcastError(err)
		return err
	}
	// Get BLS partial secret key share from DKG
	secretKeyBLS, err := crypto.ResultToShareSecretKey(res.Result.Key)
	if err != nil {
		o.broadcastError(err)
		return err
	}
	// Encrypt BLS share for SSV contract
	ciphertext, err := o.encryptFunc([]byte(secretKeyBLS.SerializeToHexStr()))
	if err != nil {
		o.broadcastError(err)
		return err
	}
	// Sign SSV owner + nonce
	data := []byte(fmt.Sprintf("%s:%d", o.owner.String(), o.nonce))
	hash := eth_crypto.Keccak256([]byte(data))
	sigOwnerNonce := secretKeyBLS.SignByte(hash)
	if err != nil {
		o.broadcastError(err)
		return err
	}
	// Verify partial SSV owner + nonce signature
	val := sigOwnerNonce.VerifyByte(secretKeyBLS.GetPublicKey(), hash)
	if !val {
		o.broadcastError(err)
		return fmt.Errorf("partial owner + nonce signature isnt valid %x", sigOwnerNonce.Serialize())
	}
	encInitPub, err := crypto.EncodePublicKey(o.InitiatorPublicKey)
	if err != nil {
		o.broadcastError(err)
		return err
	}
	dataToSign := make([]byte, len(secretKeyBLS.Serialize())+len(encInitPub))
	copy(dataToSign[:len(secretKeyBLS.Serialize())], secretKeyBLS.Serialize())
	copy(dataToSign[len(secretKeyBLS.Serialize()):], encInitPub)
	ceremonySig, err := o.signFunc(dataToSign)
	if err != nil {
		o.broadcastError(err)
		return err
	}
	out := Result{
		RequestID:                  o.data.reqID,
		EncryptedShare:             ciphertext,
		SharePubKey:                secretKeyBLS.GetPublicKey().Serialize(),
		ValidatorPubKey:            validatorPubKey.Serialize(),
		PubKeyRSA:                  o.RSAPub,
		OperatorID:                 o.ID,
		OwnerNoncePartialSignature: sigOwnerNonce.Serialize(),
		CeremonySig:                ceremonySig,
	}
	encodedOutput, err := out.Encode()
	if err != nil {
		o.broadcastError(err)
		return err
	}
	tsMsg := &wire.Transport{
		Type:       wire.OutputMessageType,
		Identifier: o.data.reqID,
		Data:       encodedOutput,
		Version:    o.version,
	}
	o.Broadcast(tsMsg)
	close(o.done)
	return nil
}

// Init function creates an interface for DKG (board) which process protocol messages
// Here we randomly create a point at G1 as a DKG public key for the node
func (o *LocalOwner) Init(reqID [24]byte, init *wire.Init) (*wire.Transport, error) {
	if o.data == nil {
		o.data = &DKGdata{}
	}
	o.data.init = init
	o.data.reqID = reqID
	kyberLogger := o.Logger.With(zap.String("reqid", fmt.Sprintf("%x", o.data.reqID[:])))
	o.board = board.NewBoard(
		kyberLogger,
		func(msg *wire.KyberMessage) error {
			kyberLogger.Debug("server: broadcasting kyber message")
			byts, err := msg.MarshalSSZ()
			if err != nil {
				return err
			}

			trsp := &wire.Transport{
				Type:       wire.KyberMessageType,
				Identifier: o.data.reqID,
				Data:       byts,
				Version:    o.version,
			}

			// todo not loop with channels
			go func(trsp *wire.Transport) {
				if err := o.Broadcast(trsp); err != nil {
					o.Logger.Error("broadcasting failed", zap.Error(err))
				}
			}(trsp)

			return nil
		},
	)
	// Generate random k scalar (secret) and corresponding public key k*G where G is a G1 generator
	eciesSK, pk := initsecret(o.Suite)
	o.data.secret = eciesSK
	bts, _, err := CreateExchange(pk, nil)
	if err != nil {
		return nil, err
	}
<<<<<<< HEAD
	return &wire.Transport{
		Type:       wire.ExchangeMessageType,
		Identifier: reqID,
		Data:       bts,
		Version:    o.version,
	}, nil
=======
	return o.exchangeWireMessage(bts, reqID), nil
>>>>>>> d73dc83a
}

// InitReshare initiates a resharing owner of dkg protocol
func (o *LocalOwner) InitReshare(reqID [24]byte, reshare *wire.Reshare, commitsPoints []kyber.Point) (*wire.Transport, error) {
	var commits []byte
	for _, point := range commitsPoints {
		b, _ := point.MarshalBinary()
		commits = append(commits, b...)
	}
	if o.data == nil {
		o.data = &DKGdata{}
	}
	o.data.reshare = reshare
	o.data.reqID = reqID
	kyberLogger := o.Logger.With(zap.String("reqid", fmt.Sprintf("%x", o.data.reqID[:])))
	o.board = board.NewBoard(
		kyberLogger,
		func(msg *wire.KyberMessage) error {
			kyberLogger.Debug("server: broadcasting kyber message")
			byts, err := msg.MarshalSSZ()
			if err != nil {
				return err
			}

			trsp := &wire.Transport{
				Type:       wire.ReshareKyberMessageType,
				Identifier: o.data.reqID,
				Data:       byts,
				Version:    o.version,
			}

			// todo not loop with channels
			go func(trsp *wire.Transport) {
				if err := o.Broadcast(trsp); err != nil {
					o.Logger.Error("broadcasting failed", zap.Error(err))
				}
			}(trsp)

			return nil
		},
	)

	eciesSK, pk := initsecret(o.Suite)
	o.data.secret = eciesSK
	bts, _, err := CreateExchange(pk, commits)
	if err != nil {
		return nil, err
	}
<<<<<<< HEAD
	return &wire.Transport{
		Type:       wire.ReshareExchangeMessageType,
		Identifier: reqID,
		Data:       bts,
		Version:    o.version,
	}, nil
=======
	return o.reshareExchangeWireMessage(bts, reqID), nil
>>>>>>> d73dc83a
}

// processDKG after receiving a kyber message type at /dkg route
// KyberDealBundleMessageType - message that contains all the deals and the public polynomial from participating party
// KyberResponseBundleMessageType - status for the deals received at deal bundle
// KyberJustificationBundleMessageType - all justifications for each complaint for received deals bundles
func (o *LocalOwner) processDKG(from uint64, msg *wire.Transport) error {
	kyberMsg := &wire.KyberMessage{}
	if err := kyberMsg.UnmarshalSSZ(msg.Data); err != nil {
		return err
	}

	o.Logger.Debug("operator: received kyber msg", zap.String("type", kyberMsg.Type.String()), zap.Uint64("from", from))

	switch kyberMsg.Type {
	case wire.KyberDealBundleMessageType:
		b, err := wire.DecodeDealBundle(kyberMsg.Data, o.Suite.G1().(dkg.Suite))
		if err != nil {
			return err
		}
		o.Logger.Debug("operator: received deal bundle from", zap.Uint64("ID", from))
		o.board.DealC <- *b
	case wire.KyberResponseBundleMessageType:

		b, err := wire.DecodeResponseBundle(kyberMsg.Data)
		if err != nil {
			return err
		}
		o.Logger.Debug("operator: received response bundle from", zap.Uint64("ID", from))
		o.board.ResponseC <- *b
	case wire.KyberJustificationBundleMessageType:
		b, err := wire.DecodeJustificationBundle(kyberMsg.Data, o.Suite.G1().(dkg.Suite))
		if err != nil {
			return err
		}
		o.Logger.Debug("operator: received justification bundle from", zap.Uint64("ID", from))
		o.board.JustificationC <- *b
	default:
		return fmt.Errorf("unknown kyber message type")
	}
	return nil
}

// Process processes incoming messages from initiator at /dkg route
func (o *LocalOwner) Process(from uint64, st *wire.SignedTransport) error {
	msgbts, err := st.Message.MarshalSSZ()
	if err != nil {
		return err
	}
	// Verify operator signatures
	if err := o.verifyFunc(st.Signer, msgbts, st.Signature); err != nil {
		return err
	}
	t := st.Message
	o.Logger.Info("✅ Successfully verified incoming DKG", zap.String("message type", t.Type.String()), zap.Uint64("from", st.Signer))
	switch t.Type {
	case wire.ExchangeMessageType:
		exchMsg := &wire.Exchange{}
		if err := exchMsg.UnmarshalSSZ(t.Data); err != nil {
			return err
		}
		if _, ok := o.exchanges[from]; ok {
			return ErrAlreadyExists
		}

		o.exchanges[from] = exchMsg

		// check if have all participating operators pub keys, then start dkg protocol
		if o.checkOperators() {
			if err := o.StartDKG(); err != nil {
				return err
			}
		}
	case wire.ReshareExchangeMessageType:
		exchMsg := &wire.Exchange{}
		if err := exchMsg.UnmarshalSSZ(t.Data); err != nil {
			return err
		}
		if _, ok := o.exchanges[from]; ok {
			return ErrAlreadyExists
		}
		o.exchanges[from] = exchMsg
		allOps := utils.JoinSets(o.data.reshare.OldOperators, o.data.reshare.NewOperators)
		if len(o.exchanges) == len(allOps) {
			for _, op := range o.data.reshare.OldOperators {
				if o.ID == op.ID {
					if err := o.StartReshareDKGOldNodes(); err != nil {
						return err
					}
				}
			}
			for _, op := range utils.GetDisjointNewOperators(o.data.reshare.OldOperators, o.data.reshare.NewOperators) {
				if o.ID != op.ID {
					continue
				}
				bundle := &dkg.DealBundle{}
				b, err := wire.EncodeDealBundle(bundle)
				if err != nil {
					return err
				}
				msg := &wire.ReshareKyberMessage{
					Type: wire.KyberDealBundleMessageType,
					Data: b,
				}

				byts, err := msg.MarshalSSZ()
				if err != nil {
					return err
				}
				trsp := &wire.Transport{
					Type:       wire.ReshareKyberMessageType,
					Identifier: o.data.reqID,
					Data:       byts,
					Version:    o.version,
				}
				o.Broadcast(trsp)
			}
		}
	case wire.ReshareKyberMessageType:
		kyberMsg := &wire.ReshareKyberMessage{}
		if err := kyberMsg.UnmarshalSSZ(t.Data); err != nil {
			return err
		}
		b, err := wire.DecodeDealBundle(kyberMsg.Data, o.Suite.G1().(dkg.Suite))
		if err != nil {
			return err
		}
		if _, ok := o.deals[from]; ok {
			return ErrAlreadyExists
		}
		if len(b.Deals) != 0 {
			o.deals[from] = b
		}
		oldNodes := utils.GetDisjointOldOperators(o.data.reshare.OldOperators, o.data.reshare.NewOperators)
		newNodes := utils.GetDisjointNewOperators(o.data.reshare.OldOperators, o.data.reshare.NewOperators)
		if len(o.deals) == len(o.data.reshare.OldOperators) {
			for _, op := range oldNodes {
				if o.ID == op.ID {
					if err := o.PushDealsOldNodes(); err != nil {
						return err
					}
				}
			}
			for _, op := range newNodes {
				if o.ID == op.ID {
					if err := o.StartReshareDKGNewNodes(); err != nil {
						return err
					}
				}
			}
		}

	case wire.KyberMessageType:
		<-o.startedDKG
		return o.processDKG(from, t)
	default:
		return fmt.Errorf("unknown message type")
	}
	return nil
}

// initsecret generates a random scalar and computes public point k*G where G is a generator of the field
func initsecret(suite pairing.Suite) (kyber.Scalar, kyber.Point) {
	eciesSK := suite.G1().Scalar().Pick(random.New())
	pk := suite.G1().Point().Mul(eciesSK, nil)
	return eciesSK, pk
}

func CreateExchange(pk kyber.Point, commits []byte) ([]byte, *wire.Exchange, error) {
	pkByts, err := pk.MarshalBinary()
	if err != nil {
		return nil, nil, err
	}
	exch := wire.Exchange{
		PK:      pkByts,
		Commits: commits,
	}
	exchByts, err := exch.MarshalSSZ()
	if err != nil {
		return nil, nil, err
	}
	return exchByts, &exch, nil
}

<<<<<<< HEAD
=======
// ExchangeWireMessage creates a transport message with operator DKG public key
func (o *LocalOwner) exchangeWireMessage(exchdata []byte, reqID [24]byte) *wire.Transport {
	return &wire.Transport{
		Type:       wire.ExchangeMessageType,
		Identifier: reqID,
		Data:       exchdata,
		Version:    o.version,
	}
}

func (o *LocalOwner) reshareExchangeWireMessage(exchdata []byte, reqID [24]byte) *wire.Transport {
	return &wire.Transport{
		Type:       wire.ReshareExchangeMessageType,
		Identifier: reqID,
		Data:       exchdata,
		Version:    o.version,
	}
}

>>>>>>> d73dc83a
// broadcastError propagates the error at operator back to initiator
func (o *LocalOwner) broadcastError(err error) {
	errMsgEnc, err := json.Marshal(err.Error())
	if err != nil {
		o.Logger.Error("failed to marshal error message", zap.Error(err))
		return
	}
	errMsg := &wire.Transport{
		Type:       wire.ErrorMessageType,
		Identifier: o.data.reqID,
		Data:       errMsgEnc,
		Version:    o.version,
	}
	o.Broadcast(errMsg)
	close(o.done)
}

// checkOperators checks that operator received all participating parties DKG public keys
func (o *LocalOwner) checkOperators() bool {
	for _, op := range o.data.init.Operators {
		if o.exchanges[op.ID] == nil {
			return false
		}
	}
	return true
}

func (o *LocalOwner) GetLocalOwner() *LocalOwner {
	return o
}

// GetDKGNodes returns a slice of DKG node instances used for the protocol
func (o *LocalOwner) GetDKGNodes(ops []*wire.Operator) ([]dkg.Node, error) {
	nodes := make([]dkg.Node, 0)
	for _, op := range ops {
		if o.exchanges[op.ID] == nil {
			return nil, fmt.Errorf("no operator at exchanges")
		}
		e := o.exchanges[op.ID]
		p := o.Suite.G1().Point()
		if err := p.UnmarshalBinary(e.PK); err != nil {
			return nil, err
		}

		nodes = append(nodes, dkg.Node{
			Index:  dkg.Index(op.ID - 1),
			Public: p,
		})
	}
	return nodes, nil
}<|MERGE_RESOLUTION|>--- conflicted
+++ resolved
@@ -81,7 +81,6 @@
 
 // OwnerOpts structure to pass parameters from Switch to LocalOwner structure
 type OwnerOpts struct {
-<<<<<<< HEAD
 	Logger             *zap.Logger
 	ID                 uint64
 	BroadcastF         func([]byte) error
@@ -95,21 +94,6 @@
 	Owner              [20]byte
 	Nonce              uint64
 	Version            []byte
-=======
-	Logger               *zap.Logger
-	ID                   uint64
-	BroadcastF           func([]byte) error
-	Suite                pairing.Suite
-	VerifyFunc           func(id uint64, msg, sig []byte) error
-	SignFunc             func([]byte) ([]byte, error)
-	EncryptFunc          func([]byte) ([]byte, error)
-	DecryptFunc          func([]byte) ([]byte, error)
-	StoreSecretShareFunc func(reqID [24]byte, pubKey []byte, key *kyber_dkg.DistKeyShare) error
-	RSAPub               *rsa.PublicKey
-	Owner                [20]byte
-	Nonce                uint64
-	Version              []byte
->>>>>>> d73dc83a
 }
 
 type PriShare struct {
@@ -136,7 +120,6 @@
 
 // LocalOwner as a main structure created for a new DKG initiation or resharing ceremony
 type LocalOwner struct {
-<<<<<<< HEAD
 	Logger             *zap.Logger
 	startedDKG         chan struct{}
 	ErrorChan          chan error
@@ -158,36 +141,11 @@
 	nonce              uint64
 	done               chan struct{}
 	version            []byte
-=======
-	Logger           *zap.Logger
-	startedDKG       chan struct{}
-	ErrorChan        chan error
-	ID               uint64
-	data             *DKGdata
-	board            *board.Board
-	Suite            pairing.Suite
-	broadcastF       func([]byte) error
-	exchanges        map[uint64]*wire.Exchange
-	deals            map[uint64]*kyber_dkg.DealBundle
-	verifyFunc       func(id uint64, msg, sig []byte) error
-	signFunc         func([]byte) ([]byte, error)
-	encryptFunc      func([]byte) ([]byte, error)
-	decryptFunc      func([]byte) ([]byte, error)
-	storeSecretShare func(reqID [24]byte, pubKey []byte, key *kyber_dkg.DistKeyShare) error
-	SecretShare      *kyber_dkg.DistKeyShare
-	initiatorRSAPub  *rsa.PublicKey
-	RSAPub           *rsa.PublicKey
-	owner            common.Address
-	nonce            uint64
-	done             chan struct{}
-	version          []byte
->>>>>>> d73dc83a
 }
 
 // New creates a LocalOwner structure. We create it for each new DKG ceremony.
 func New(opts OwnerOpts) *LocalOwner {
 	owner := &LocalOwner{
-<<<<<<< HEAD
 		Logger:             opts.Logger,
 		startedDKG:         make(chan struct{}, 1),
 		ErrorChan:          make(chan error, 1),
@@ -206,26 +164,6 @@
 		owner:              opts.Owner,
 		nonce:              opts.Nonce,
 		version:            opts.Version,
-=======
-		Logger:           opts.Logger,
-		startedDKG:       make(chan struct{}, 1),
-		ErrorChan:        make(chan error, 1),
-		ID:               opts.ID,
-		broadcastF:       opts.BroadcastF,
-		exchanges:        make(map[uint64]*wire.Exchange),
-		deals:            make(map[uint64]*kyber_dkg.DealBundle),
-		signFunc:         opts.SignFunc,
-		verifyFunc:       opts.VerifyFunc,
-		encryptFunc:      opts.EncryptFunc,
-		decryptFunc:      opts.DecryptFunc,
-		storeSecretShare: opts.StoreSecretShareFunc,
-		RSAPub:           opts.RSAPub,
-		done:             make(chan struct{}, 1),
-		Suite:            opts.Suite,
-		owner:            opts.Owner,
-		nonce:            opts.Nonce,
-		version:          opts.Version,
->>>>>>> d73dc83a
 	}
 	return owner
 }
@@ -421,15 +359,6 @@
 		return fmt.Errorf("dkg protocol failed: %w", res.Error)
 	}
 	o.Logger.Info("DKG ceremony finished successfully")
-<<<<<<< HEAD
-=======
-	// Store result share a instance
-	o.SecretShare = res.Result.Key
-	if err := o.storeSecretShare(o.data.reqID, o.data.init.InitiatorPublicKey, res.Result.Key); err != nil {
-		o.broadcastError(err)
-		return fmt.Errorf("failed to store secret share: %w", err)
-	}
->>>>>>> d73dc83a
 	// Get validator BLS public key from result
 	validatorPubKey, err := crypto.ResultToValidatorPK(res.Result.Key, o.Suite.G1().(kyber_dkg.Suite))
 	if err != nil {
@@ -452,11 +381,7 @@
 	depositRootSig, signRoot, err := crypto.SignDepositData(secretKeyBLS, o.data.init.WithdrawalCredentials, validatorPubKey, utils.GetNetworkByFork(o.data.init.Fork), MaxEffectiveBalanceInGwei)
 	if err != nil {
 		o.broadcastError(err)
-<<<<<<< HEAD
-		return err
-=======
 		return fmt.Errorf("failed to sign deposit data: %w", err)
->>>>>>> d73dc83a
 	}
 	// Validate partial signature
 	val := depositRootSig.VerifyByte(secretKeyBLS.GetPublicKey(), signRoot)
@@ -523,15 +448,6 @@
 		return res.Error
 	}
 	o.Logger.Info("DKG resharing ceremony finished successfully")
-<<<<<<< HEAD
-=======
-	// Store result share a instance
-	o.SecretShare = res.Result.Key
-	if err := o.storeSecretShare(o.data.reqID, o.data.reshare.InitiatorPublicKey, res.Result.Key); err != nil {
-		o.broadcastError(err)
-		return err
-	}
->>>>>>> d73dc83a
 	// Get validator BLS public key from result
 	validatorPubKey, err := crypto.ResultToValidatorPK(res.Result.Key, o.Suite.G1().(dkg.Suite))
 	if err != nil {
@@ -645,16 +561,12 @@
 	if err != nil {
 		return nil, err
 	}
-<<<<<<< HEAD
 	return &wire.Transport{
 		Type:       wire.ExchangeMessageType,
 		Identifier: reqID,
 		Data:       bts,
 		Version:    o.version,
 	}, nil
-=======
-	return o.exchangeWireMessage(bts, reqID), nil
->>>>>>> d73dc83a
 }
 
 // InitReshare initiates a resharing owner of dkg protocol
@@ -703,16 +615,12 @@
 	if err != nil {
 		return nil, err
 	}
-<<<<<<< HEAD
 	return &wire.Transport{
 		Type:       wire.ReshareExchangeMessageType,
 		Identifier: reqID,
 		Data:       bts,
 		Version:    o.version,
 	}, nil
-=======
-	return o.reshareExchangeWireMessage(bts, reqID), nil
->>>>>>> d73dc83a
 }
 
 // processDKG after receiving a kyber message type at /dkg route
@@ -897,28 +805,6 @@
 	return exchByts, &exch, nil
 }
 
-<<<<<<< HEAD
-=======
-// ExchangeWireMessage creates a transport message with operator DKG public key
-func (o *LocalOwner) exchangeWireMessage(exchdata []byte, reqID [24]byte) *wire.Transport {
-	return &wire.Transport{
-		Type:       wire.ExchangeMessageType,
-		Identifier: reqID,
-		Data:       exchdata,
-		Version:    o.version,
-	}
-}
-
-func (o *LocalOwner) reshareExchangeWireMessage(exchdata []byte, reqID [24]byte) *wire.Transport {
-	return &wire.Transport{
-		Type:       wire.ReshareExchangeMessageType,
-		Identifier: reqID,
-		Data:       exchdata,
-		Version:    o.version,
-	}
-}
-
->>>>>>> d73dc83a
 // broadcastError propagates the error at operator back to initiator
 func (o *LocalOwner) broadcastError(err error) {
 	errMsgEnc, err := json.Marshal(err.Error())
