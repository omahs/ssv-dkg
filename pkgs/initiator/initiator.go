package initiator

import (
	"bytes"
	"crypto/ecdsa"
	"crypto/rsa"
	"crypto/tls"
	"encoding/hex"
	"encoding/json"
	"errors"
	"fmt"
	"sort"
	"time"

	"github.com/attestantio/go-eth2-client/spec/phase0"
	eth2_key_manager_core "github.com/bloxapp/eth2-key-manager/core"
	"github.com/bloxapp/ssv-dkg/pkgs/consts"
	"github.com/bloxapp/ssv-dkg/pkgs/crypto"
	"github.com/bloxapp/ssv-dkg/pkgs/wire"
	"github.com/ethereum/go-ethereum/common"
	"github.com/herumi/bls-eth-go-binary/bls"
	"github.com/imroc/req/v3"
	"go.uber.org/zap"

<<<<<<< HEAD
	e2m_core "github.com/bloxapp/eth2-key-manager/core"
	eth2_key_manager_core "github.com/bloxapp/eth2-key-manager/core"
	"github.com/bloxapp/ssv-dkg/pkgs/consts"
	"github.com/bloxapp/ssv-dkg/pkgs/crypto"
	"github.com/bloxapp/ssv-dkg/pkgs/utils"
	"github.com/bloxapp/ssv-dkg/pkgs/wire"
	eth_crypto "github.com/ethereum/go-ethereum/crypto"
=======
	spec "github.com/ssvlabs/dkg-spec"
	spec_crypto "github.com/ssvlabs/dkg-spec/crypto"
>>>>>>> 2588104c
)

type VerifyMessageSignatureFunc func(pub *rsa.PublicKey, msg, sig []byte) error

// Initiator main structure for initiator
type Initiator struct {
	Logger                 *zap.Logger                // logger
	Client                 *req.Client                // http client
	Operators              wire.OperatorsCLI          // operators info mapping
	VerifyMessageSignature VerifyMessageSignatureFunc // function to verify signatures of incoming messages
	PrivateKey             *rsa.PrivateKey            // a unique initiator's RSA private key used for signing messages and identity
	Version                []byte
}

// GeneratePayload generates at initiator ssv smart contract payload using DKG result  received from operators participating in DKG ceremony
func (c *Initiator) generateSSVKeysharesPayload(operators []*spec.Operator, dkgResults []*spec.Result, reconstructedOwnerNonceMasterSig *bls.Sign, owner common.Address, nonce uint64) (*wire.KeySharesCLI, error) {
	sigOwnerNonce := reconstructedOwnerNonceMasterSig.Serialize()
	operatorIds := make([]uint64, 0)
	var pubkeys []byte
	var encryptedShares []byte
	for i := 0; i < len(dkgResults); i++ {
		// Data for forming share string
		pubkeys = append(pubkeys, dkgResults[i].SignedProof.Proof.SharePubKey...)
		encryptedShares = append(encryptedShares, dkgResults[i].SignedProof.Proof.EncryptedShare...)
		operatorIds = append(operatorIds, dkgResults[i].OperatorID)
	}

	// Create share string for ssv contract
	pubkeys = append(pubkeys, encryptedShares...)
	sigOwnerNonce = append(sigOwnerNonce, pubkeys...)

	operatorCount := len(dkgResults)
	signatureOffset := phase0.SignatureLength
	pubKeysOffset := phase0.PublicKeyLength*operatorCount + signatureOffset
	sharesExpectedLength := crypto.EncryptedKeyLength*operatorCount + pubKeysOffset

	if sharesExpectedLength != len(sigOwnerNonce) {
		return nil, fmt.Errorf("malformed ssv share data")
	}

	data := []*wire.Data{{
		ShareData: wire.ShareData{
			OwnerNonce:   nonce,
			OwnerAddress: owner.Hex(),
			PublicKey:    "0x" + hex.EncodeToString(dkgResults[0].SignedProof.Proof.ValidatorPubKey),
			Operators:    operators,
		},
		Payload: wire.Payload{
			PublicKey:   "0x" + hex.EncodeToString(dkgResults[0].SignedProof.Proof.ValidatorPubKey),
			OperatorIDs: operatorIds,
			SharesData:  "0x" + hex.EncodeToString(sigOwnerNonce),
		},
	}}

	ks := &wire.KeySharesCLI{}
	ks.Version = "v1.1.0"
	ks.Shares = data
	ks.CreatedAt = time.Now().UTC()
	return ks, nil
}

func GenerateAggregatesKeyshares(keySharesArr []*wire.KeySharesCLI) (*wire.KeySharesCLI, error) {
	var data []*wire.Data
	for _, keyShares := range keySharesArr {
		data = append(data, keyShares.Shares...)
	}
	ks := &wire.KeySharesCLI{}
	ks.Version = "v1.1.0"
	ks.Shares = data
	ks.CreatedAt = time.Now().UTC()
	return ks, nil
}

// New creates a main initiator structure
func New(operators wire.OperatorsCLI, logger *zap.Logger, ver string, certs []string) (*Initiator, error) {
	client := req.C()
	// set CA certificates if any
	if len(certs) > 0 {
		client.SetRootCertsFromFile(certs...)
	} else {
		client.SetTLSClientConfig(&tls.Config{InsecureSkipVerify: true})
	}
	// Set timeout for operator responses
	client.SetTimeout(30 * time.Second)
	privKey, _, err := spec_crypto.GenerateRSAKeys()
	if err != nil {
		return nil, fmt.Errorf("failed to generate RSA keys: %s", err)
	}
	c := &Initiator{
		Logger:                 logger,
		Client:                 client,
		Operators:              operators,
		PrivateKey:             privKey,
		VerifyMessageSignature: standardMessageVerification(operators),
		Version:                []byte(ver),
	}
	return c, nil
}

// ValidatedOperatorData validates operators information data before starting a DKG ceremony
func ValidatedOperatorData(ids []uint64, operators wire.OperatorsCLI) ([]*spec.Operator, error) {
	if len(ids) < 4 {
		return nil, fmt.Errorf("wrong operators len: < 4")
	}
	if len(ids) > 13 {
		return nil, fmt.Errorf("wrong operators len: > 13")
	}
	if len(ids)%3 != 1 {
		return nil, fmt.Errorf("amount of operators should be 4,7,10,13: got %d", ids)
	}

	ops := make([]*spec.Operator, len(ids))
	opMap := make(map[uint64]struct{})
	for i, id := range ids {
		if id == 0 {
			return nil, errors.New("operator ID cannot be 0")
		}
		op := operators.ByID(id)
		if op == nil {
			return nil, errors.New("operator is not in given operator data list")
		}
		_, exist := opMap[id]
		if exist {
			return nil, errors.New("operators ids should be unique in the list")
		}
		opMap[id] = struct{}{}

		pkBytes, err := spec_crypto.EncodeRSAPublicKey(op.PubKey)
		if err != nil {
			return nil, fmt.Errorf("can't encode public key err: %v", err)
		}
		ops[i] = &spec.Operator{
			ID:     op.ID,
			PubKey: pkBytes,
		}
	}
	return ops, nil
}

// messageFlowHandling main steps of DKG at initiator
func (c *Initiator) initMessageFlowHandling(init *spec.Init, id [24]byte, operators []*spec.Operator) ([][]byte, error) {
	c.Logger.Info("phase 1: sending init message to operators")
	exchangeMsgs, errs, err := c.SendInitMsg(id, init, operators)
	if err != nil {
		return nil, err
	}
	// check that all operators replied
	if err := checkThreshold(exchangeMsgs, errs, operators, operators, len(operators)); err != nil {
		return nil, err
	}
	err = verifyMessageSignatures(id, exchangeMsgs, c.VerifyMessageSignature)
	if err != nil {
		return nil, err
	}
	c.Logger.Info("phase 1: ✅ verified operator init responses signatures")
	c.Logger.Info("phase 2: ➡️ sending operator data (exchange messages) required for dkg")
	kyberMsgs, errs, err := c.SendExchangeMsgs(id, exchangeMsgs, operators)
	if err != nil {
		return nil, err
	}
	if err := checkThreshold(kyberMsgs, errs, operators, operators, len(operators)); err != nil {
		return nil, err
	}
	err = verifyMessageSignatures(id, kyberMsgs, c.VerifyMessageSignature)
	if err != nil {
		return nil, err
	}
	c.Logger.Info("phase 2: ✅ verified operator responses (deal messages) signatures")
	c.Logger.Info("phase 3: ➡️ sending deal dkg data to all operators")
	dkgResult, errs, err := c.SendKyberMsgs(id, kyberMsgs, operators)
	if err != nil {
		return nil, err
	}
	if err := checkThreshold(dkgResult, errs, operators, operators, len(operators)); err != nil {
		return nil, err
	}
	err = verifyMessageSignatures(id, dkgResult, c.VerifyMessageSignature)
	if err != nil {
		return nil, err
	}
	var finalResults [][]byte
	for _, res := range dkgResult {
		finalResults = append(finalResults, res)
	}
	c.Logger.Info("phase 2: ✅ verified operator dkg results signatures")
	return finalResults, nil
}

func (c *Initiator) resignMessageFlowHandling(rMsg *wire.ResignMessage, id [24]byte, operators []*spec.Operator) ([][]byte, error) {
	dkgResult, errs, err := c.SendResignMsg(id, rMsg, operators)
	if err != nil {
		return nil, err
	}
	// sanity check
	if err := checkThreshold(dkgResult, errs, operators, operators, len(operators)); err != nil {
		return nil, err
	}
	err = verifyMessageSignatures(id, dkgResult, c.VerifyMessageSignature)
	if err != nil {
		return nil, err
	}
	c.Logger.Info("✅ verified operator response signatures")
	var results [][]byte
	for _, res := range dkgResult {
		results = append(results, res)
	}
	return results, nil
}

func (c *Initiator) messageFlowHandlingReshare(id [24]byte, reshareMsg *wire.ReshareMessage) ([][]byte, error) {
	c.Logger.Info("phase 1: sending reshare message to old operators")
	allOps := utils.JoinSets(reshareMsg.SignedReshare.Reshare.OldOperators, reshareMsg.SignedReshare.Reshare.NewOperators)
	exchangeMsgs, errs, err := c.SendReshareMsg(id, reshareMsg, allOps)
	if err != nil {
		return nil, err
	}
	// check that all new operators and threshold of old operators replied without errors
	if err := checkThreshold(exchangeMsgs, errs, reshareMsg.SignedReshare.Reshare.OldOperators, reshareMsg.SignedReshare.Reshare.NewOperators, int(reshareMsg.SignedReshare.Reshare.OldT)); err != nil {
		return nil, err
	}
	err = verifyMessageSignatures(id, exchangeMsgs, c.VerifyMessageSignature)
	if err != nil {
		return nil, err
	}
	c.Logger.Info("phase 1: ✅ verified operator resharing responses signatures")
	c.Logger.Info("phase 2: ➡️ sending operator data (exchange messages) required for dkg")
	kyberMsgs, errs, err := c.SendExchangeMsgs(id, exchangeMsgs, allOps)
	if err != nil {
		return nil, err
	}
	err = verifyMessageSignatures(id, kyberMsgs, c.VerifyMessageSignature)
	if err != nil {
		return nil, err
	}
	c.Logger.Info("phase 2: ✅ verified old operator responses (deal messages) signatures")
	c.Logger.Info("phase 3: ➡️ sending deal dkg data to new operators")
	dkgResult, errs, err := c.SendKyberMsgs(id, kyberMsgs, reshareMsg.SignedReshare.Reshare.NewOperators)
	if err != nil {
		return nil, err
	}
	for id := range dkgResult {
		c.Logger.Info("DKG Reshare results", zap.Any("id", id))
	}
	err = verifyMessageSignatures(id, kyberMsgs, c.VerifyMessageSignature)
	if err != nil {
		return nil, err
	}
	c.Logger.Info("phase 2: ✅ verified operator dkg results signatures")
	var finalResults [][]byte
	for _, res := range dkgResult {
		finalResults = append(finalResults, res)
	}
	return finalResults, nil
}

// StartDKG starts DKG ceremony at initiator with requested parameters
func (c *Initiator) StartDKG(id [24]byte, withdraw []byte, ids []uint64, network eth2_key_manager_core.Network, owner common.Address, nonce uint64) (*wire.DepositDataCLI, *wire.KeySharesCLI, []*wire.SignedProof, error) {
	if len(withdraw) != len(common.Address{}) {
		return nil, nil, nil, fmt.Errorf("incorrect withdrawal address length")
	}
	ops, err := ValidatedOperatorData(ids, c.Operators)
	if err != nil {
		return nil, nil, nil, err
	}
	instanceIDField := zap.String("Ceremony ID", hex.EncodeToString(id[:]))
	c.Logger.Info("🚀 Starting init dkg ceremony", zap.Uint64s("operator IDs", ids))

	// compute threshold (3f+1)
	threshold := len(ids) - ((len(ids) - 1) / 3)
	// make init message
	init := &spec.Init{
		Operators:             ops,
		T:                     uint64(threshold),
		WithdrawalCredentials: withdraw,
		Fork:                  network.GenesisForkVersion(),
		Owner:                 owner,
		Nonce:                 nonce,
	}
	c.Logger.Info("Outgoing init request fields",
		zap.String("network", hex.EncodeToString(init.Fork[:])),
		zap.String("withdrawal", hex.EncodeToString(init.WithdrawalCredentials)),
		zap.String("owner", hex.EncodeToString(init.Owner[:])),
		zap.Uint64("nonce", init.Nonce),
		zap.Any("operator IDs", ids))
	c.Logger = c.Logger.With(instanceIDField)
	dkgResultsBytes, err := c.initMessageFlowHandling(init, id, ops)
	if err != nil {
		return nil, nil, nil, err
	}
	return c.createCeremonyResults(dkgResultsBytes, id, init.Operators, init.WithdrawalCredentials, init.Fork, init.Owner, init.Nonce)
}

<<<<<<< HEAD
func (c *Initiator) StartResigning(id [24]byte, rMsg *wire.ResignMessage) (*wire.DepositDataCLI, *wire.KeySharesCLI, []*wire.SignedProof, error) {
	c.Logger = c.Logger.With(zap.String("Ceremony ID", hex.EncodeToString(id[:])))
	c.Logger.Info("🚀 Starting resigning ceremony")
=======
func (c *Initiator) StartResigning(id [24]byte, ids []uint64, proofs []*spec.SignedProof, network eth2_key_manager_core.Network, withdraw []byte, owner [20]byte, nonce uint64) (*wire.DepositDataCLI, *wire.KeySharesCLI, []*wire.SignedProof, error) {
	if len(proofs) == 0 {
		return nil, nil, nil, fmt.Errorf("🤖 unmarshaled proofs object is empty")
	}
	ops, err := ValidatedOperatorData(ids, c.Operators)
	if err != nil {
		return nil, nil, nil, err
	}
	instanceIDField := zap.String("Ceremony ID", hex.EncodeToString(id[:]))
	c.Logger.Info("🚀 Starting resign dkg ceremony", zap.Uint64s("operator IDs", ids))
	// make resign message
	rMsg := &wire.ResignMessage{
		Operators: ops,
		Resign: &spec.Resign{ValidatorPubKey: proofs[0].Proof.ValidatorPubKey,
			Fork:                  network.GenesisForkVersion(),
			WithdrawalCredentials: withdraw,
			Owner:                 owner,
			Nonce:                 nonce},
		Proofs: proofs,
	}
>>>>>>> 2588104c
	c.Logger.Info("Outgoing resign request fields",
		zap.String("network", hex.EncodeToString(rMsg.SignedResign.Resign.Fork[:])),
		zap.String("withdrawal", hex.EncodeToString(rMsg.SignedResign.Resign.WithdrawalCredentials)),
		zap.String("owner", hex.EncodeToString(rMsg.SignedResign.Resign.Owner[:])),
		zap.Uint64("nonce", rMsg.SignedResign.Resign.Nonce),
		zap.Any("operators IDs", rMsg.Operators))
	for _, proof := range rMsg.Proofs {
		c.Logger.Info("Loaded proof",
			zap.String("ValidatorPubKey", hex.EncodeToString(proof.Proof.ValidatorPubKey)),
			zap.String("Owner", hex.EncodeToString(proof.Proof.Owner[:])),
			zap.String("SharePubKey", hex.EncodeToString(proof.Proof.SharePubKey)),
			zap.String("EncryptedShare", hex.EncodeToString(proof.Proof.EncryptedShare)),
			zap.String("Signature", hex.EncodeToString(proof.Signature)))
	}
	resultsBytes, err := c.resignMessageFlowHandling(
		rMsg,
		id,
		rMsg.Operators)
	if err != nil {
		return nil, nil, nil, err
	}
	return c.createCeremonyResults(resultsBytes, id, rMsg.Operators, rMsg.Resign.WithdrawalCredentials, rMsg.Resign.Fork, rMsg.Resign.Owner, rMsg.Resign.Nonce)
}

func (c *Initiator) createCeremonyResults(
	resultsBytes [][]byte,
	id [24]byte,
	ops []*spec.Operator,
	withdrawalCredentials []byte,
	fork [4]byte,
	ownerAddress [20]byte,
	nonce uint64,
) (*wire.DepositDataCLI, *wire.KeySharesCLI, []*wire.SignedProof, error) {
	dkgResults, err := parseDKGResultsFromBytes(resultsBytes, id)
	if err != nil {
		return nil, nil, nil, err
	}
<<<<<<< HEAD
	depositDataJson, keyshares, err := c.processDKGResultResponse(
		dkgResults,
		id,
		rMsg.Operators,
		rMsg.SignedResign.Resign.WithdrawalCredentials,
		rMsg.SignedResign.Resign.Fork,
		rMsg.SignedResign.Resign.Owner,
		rMsg.SignedResign.Resign.Nonce)
=======
	depositDataJson, keyshares, err := c.processDKGResultResponse(dkgResults, id, ops, withdrawalCredentials, fork, ownerAddress, nonce)
>>>>>>> 2588104c
	if err != nil {
		return nil, nil, nil, err
	}
	c.Logger.Info("✅ verified master signature for ssv contract data")
<<<<<<< HEAD
	if err := crypto.ValidateDepositDataCLI(depositDataJson, common.BytesToAddress(rMsg.SignedResign.Resign.WithdrawalCredentials)); err != nil {
		return nil, nil, nil, err
	}
	if err := crypto.ValidateKeysharesCLI(keyshares, rMsg.Operators, rMsg.SignedResign.Resign.Owner, rMsg.SignedResign.Resign.Nonce, depositDataJson.PubKey); err != nil {
=======
	if err := crypto.ValidateDepositDataCLI(depositDataJson, common.BytesToAddress(withdrawalCredentials)); err != nil {
		return nil, nil, nil, err
	}
	if err := crypto.ValidateKeysharesCLI(keyshares, ops, ownerAddress, nonce, depositDataJson.PubKey); err != nil {
>>>>>>> 2588104c
		return nil, nil, nil, err
	}
	// sending back to operators results
	depositData, err := json.Marshal(depositDataJson)
	if err != nil {
		return nil, nil, nil, err
	}
	keysharesData, err := json.Marshal(keyshares)
	if err != nil {
		return nil, nil, nil, err
	}
	var proofsArray []*wire.SignedProof
	for _, res := range dkgResults {
		proofsArray = append(proofsArray, &wire.SignedProof{res.SignedProof}) //nolint:all
	}
	proofsData, err := json.Marshal(proofsArray)
	if err != nil {
		return nil, nil, nil, err
	}
	resultMsg := &wire.ResultData{
		Operators:     rMsg.Operators,
		Identifier:    id,
		DepositData:   depositData,
		KeysharesData: keysharesData,
		Proofs:        proofsData,
	}
	err = c.sendResult(resultMsg, rMsg.Operators, consts.API_RESULTS_URL, id)
	if err != nil {
		return nil, nil, nil, fmt.Errorf("🤖 Error storing results at operators %w", err)
	}
	return depositDataJson, keyshares, proofsArray, nil
}

func (c *Initiator) StartResharing(id [24]byte, reshareMsg *wire.ReshareMessage) (*wire.DepositDataCLI, *wire.KeySharesCLI, []*wire.SignedProof, error) {
	dkgResultsBytes, err := c.messageFlowHandlingReshare(id, reshareMsg)
	if err != nil {
		return nil, nil, nil, err
	}
	dkgResults, err := parseDKGResultsFromBytes(dkgResultsBytes, id)
	if err != nil {
		return nil, nil, nil, err
	}
	c.Logger.Info("🏁 DKG Reshare ceremony completed, validating results...")
	_, _, _, err = spec.ValidateResults(
		reshareMsg.SignedReshare.Reshare.NewOperators,
		reshareMsg.SignedReshare.Reshare.WithdrawalCredentials,
		reshareMsg.Proofs[0].Proof.ValidatorPubKey,
		reshareMsg.SignedReshare.Reshare.Fork,
		reshareMsg.SignedReshare.Reshare.Owner,
		reshareMsg.SignedReshare.Reshare.Nonce,
		id,
		dkgResults)
	if err != nil {
		return nil, nil, nil, err
	}
	depositDataJson, keyshares, err := c.processDKGResultResponse(
		dkgResults,
		id,
		reshareMsg.SignedReshare.Reshare.NewOperators,
		reshareMsg.SignedReshare.Reshare.WithdrawalCredentials,
		reshareMsg.SignedReshare.Reshare.Fork,
		reshareMsg.SignedReshare.Reshare.Owner,
		reshareMsg.SignedReshare.Reshare.Nonce)
	if err != nil {
		return nil, nil, nil, err
	}
	if err := crypto.ValidateDepositDataCLI(depositDataJson, common.BytesToAddress(reshareMsg.SignedReshare.Reshare.WithdrawalCredentials)); err != nil {
		return nil, nil, nil, err
	}
	if err := crypto.ValidateKeysharesCLI(keyshares,
		reshareMsg.SignedReshare.Reshare.NewOperators,
		reshareMsg.SignedReshare.Reshare.Owner,
		reshareMsg.SignedReshare.Reshare.Nonce,
		depositDataJson.PubKey); err != nil {
		return nil, nil, nil, err
	}
	// sending back to operators results
	depositData, err := json.Marshal(depositDataJson)
	if err != nil {
		return nil, nil, nil, err
	}
	keysharesData, err := json.Marshal(keyshares)
	if err != nil {
		return nil, nil, nil, err
	}
	var proofsArray []*wire.SignedProof
	for _, res := range dkgResults {
		proofsArray = append(proofsArray, &wire.SignedProof{res.SignedProof}) //nolint:all
	}
	proofsData, err := json.Marshal(proofsArray)
	if err != nil {
		return nil, nil, nil, err
	}
	resultMsg := &wire.ResultData{
		Operators:     reshareMsg.SignedReshare.Reshare.NewOperators,
		Identifier:    id,
		DepositData:   depositData,
		KeysharesData: keysharesData,
		Proofs:        proofsData,
	}
	err = c.sendResult(resultMsg, reshareMsg.SignedReshare.Reshare.NewOperators, consts.API_RESULTS_URL, id)
	if err != nil {
		return nil, nil, nil, fmt.Errorf("🤖 Error storing results at operators %w", err)
	}
	return depositDataJson, keyshares, proofsArray, nil
}

// processDKGResultResponseInitial deserializes incoming DKG result messages from operators after successful initiation ceremony
func (c *Initiator) processDKGResultResponse(dkgResults []*spec.Result,
	requestID [24]byte,
	ops []*spec.Operator,
	withdrawalCredentials []byte,
	fork [4]byte,
	ownerAddress [20]byte,
	nonce uint64) (*wire.DepositDataCLI, *wire.KeySharesCLI, error) {
	// check results sorted by operatorID
	sorted := sort.SliceIsSorted(dkgResults, func(p, q int) bool {
		return dkgResults[p].OperatorID < dkgResults[q].OperatorID
	})
	if !sorted {
		return nil, nil, fmt.Errorf("slice is not sorted")
	}
	validatorPK, err := spec.RecoverValidatorPKFromResults(dkgResults)
	if err != nil {
		return nil, nil, err
	}
	_, depositData, masterSigOwnerNonce, err := spec.ValidateResults(ops, withdrawalCredentials, validatorPK, fork, ownerAddress, nonce, requestID, dkgResults)
	if err != nil {
		return nil, nil, err
	}
	network, err := spec_crypto.GetNetworkByFork(fork)
	if err != nil {
		return nil, nil, err
	}
	depositDataJson, err := crypto.BuildDepositDataCLI(network, depositData, wire.DepositCliVersion)
	if err != nil {
		return nil, nil, fmt.Errorf("failed to create deposit data json: %v", err)
	}
	c.Logger.Info("✅ deposit data was successfully reconstructed")
	keyshares, err := c.generateSSVKeysharesPayload(ops, dkgResults, masterSigOwnerNonce, ownerAddress, nonce)
	if err != nil {
		return nil, nil, err
	}
	return depositDataJson, keyshares, nil
}

func parseDKGResultsFromBytes(responseResult [][]byte, id [24]byte) (dkgResults []*spec.Result, finalErr error) {
	for i := 0; i < len(responseResult); i++ {
		msg := responseResult[i]
		tsp := &wire.SignedTransport{}
		if err := tsp.UnmarshalSSZ(msg); err != nil {
			finalErr = errors.Join(finalErr, err)
			continue
		}
		if tsp.Message.Type == wire.ErrorMessageType {
			finalErr = errors.Join(finalErr, fmt.Errorf("%s", string(tsp.Message.Data)))
			continue
		}
		if tsp.Message.Type != wire.OutputMessageType {
			finalErr = errors.Join(finalErr, fmt.Errorf("wrong DKG result message type: exp %s, got %s ", wire.OutputMessageType.String(), tsp.Message.Type.String()))
			continue
		}
		result := &spec.Result{}
		if err := result.UnmarshalSSZ(tsp.Message.Data); err != nil {
			finalErr = errors.Join(finalErr, err)
			continue
		}
		if !bytes.Equal(result.RequestID[:], id[:]) {
			finalErr = errors.Join(finalErr, fmt.Errorf("DKG result has wrong ID, sender ID: %d, message type: %s", tsp.Signer, tsp.Message.Type.String()))
			continue
		}
		dkgResults = append(dkgResults, result)
	}
	if finalErr != nil {
		return nil, finalErr
	}
	// sort the results by operatorID
	sort.SliceStable(dkgResults, func(i, j int) bool {
		return dkgResults[i].OperatorID < dkgResults[j].OperatorID
	})
	for i := 0; i < len(dkgResults); i++ {
		if len(dkgResults[i].SignedProof.Proof.ValidatorPubKey) == 0 ||
			!bytes.Equal(dkgResults[i].SignedProof.Proof.ValidatorPubKey,
				dkgResults[0].SignedProof.Proof.ValidatorPubKey) {
			return nil, fmt.Errorf("operator %d sent wrong validator public key: %x", dkgResults[i].OperatorID, dkgResults[i].SignedProof.Proof.ValidatorPubKey)
		}
	}
	return dkgResults, nil
}

// SendInitMsg sends initial DKG ceremony message to participating operators from initiator
func (c *Initiator) SendInitMsg(id [24]byte, init *spec.Init, operators []*spec.Operator) (map[uint64][]byte, map[uint64]error, error) {
	signedInitMsgBts, err := c.prepareAndSignMessage(init, wire.InitMessageType, id, c.Version)
	if err != nil {
		return nil, nil, err
	}
	results, errs := c.SendToAll(consts.API_INIT_URL, signedInitMsgBts, operators)
	return results, errs, nil
}

func (c *Initiator) SendResignMsg(id [24]byte, resign *wire.ResignMessage, operators []*spec.Operator) (map[uint64][]byte, map[uint64]error, error) {
	signedResignMsgBts, err := c.prepareAndSignMessage(resign, wire.ResignMessageType, id, c.Version)
	if err != nil {
		return nil, nil, err
	}
	results, errs := c.SendToAll(consts.API_RESIGN_URL, signedResignMsgBts, operators)
	return results, errs, nil
}

func (c *Initiator) SendReshareMsg(id [24]byte, reshare *wire.ReshareMessage, operators []*spec.Operator) (map[uint64][]byte, map[uint64]error, error) {
	signedReshareMsgBts, err := c.prepareAndSignMessage(reshare, wire.ReshareMessageType, id, c.Version)
	if err != nil {
		return nil, nil, err
	}
	results, errs := c.SendToAll(consts.API_RESHARE_URL, signedReshareMsgBts, operators)
	return results, errs, nil
}

// SendExchangeMsgs sends combined exchange messages to each operator participating in DKG ceremony
func (c *Initiator) SendExchangeMsgs(id [24]byte, exchangeMsgs map[uint64][]byte, operators []*spec.Operator) (map[uint64][]byte, map[uint64]error, error) {
	mltpl, err := makeMultipleSignedTransports(c.PrivateKey, id, exchangeMsgs)
	if err != nil {
		return nil, nil, err
	}
	mltplbyts, err := mltpl.MarshalSSZ()
	if err != nil {
		return nil, nil, err
	}
	results, errs := c.SendToAll(consts.API_DKG_URL, mltplbyts, operators)
	return results, errs, nil
}

func (c *Initiator) SendExchangeMsgsReshare(id [24]byte, exchangeMsgs map[uint64][]byte, operators []*spec.Operator) (map[uint64][]byte, map[uint64]error, error) {
	mltpl, err := makeMultipleSignedTransports(c.PrivateKey, id, exchangeMsgs)
	if err != nil {
		return nil, nil, err
	}
	mltplbyts, err := mltpl.MarshalSSZ()
	if err != nil {
		return nil, nil, err
	}
	results, errs := c.SendToAll(consts.API_DKG_URL, mltplbyts, operators)
	return results, errs, nil
}

// SendKyberMsgs sends combined kyber messages to each operator participating in DKG ceremony
func (c *Initiator) SendKyberMsgs(id [24]byte, kyberDeals map[uint64][]byte, operators []*spec.Operator) (map[uint64][]byte, map[uint64]error, error) {
	mltpl2, err := makeMultipleSignedTransports(c.PrivateKey, id, kyberDeals)
	if err != nil {
		return nil, nil, err
	}
	mltpl2byts, err := mltpl2.MarshalSSZ()
	if err != nil {
		return nil, nil, err
	}
	results, errs := c.SendToAll(consts.API_DKG_URL, mltpl2byts, operators)
	return results, errs, nil
}

func (c *Initiator) sendResult(resData *wire.ResultData, operators []*spec.Operator, method string, id [24]byte) error {
	signedMsgBts, err := c.prepareAndSignMessage(resData, wire.ResultMessageType, id, c.Version)
	if err != nil {
		return err
	}
	_, errs := c.SendToAll(method, signedMsgBts, operators)
	if len(errs) != 0 {
		var finalErr error
		for id, err := range errs {
			errors.Join(finalErr, fmt.Errorf("operator %d, error: %w", id, err))
		}
		return finalErr
	}
	return nil
}

func (c *Initiator) Ping(ips []string) error {
	resc := make(chan wire.PongResult, len(ips))
	for _, ip := range ips {
		go func(ip string) {
			resdata, err := c.GetAndCollect(wire.OperatorCLI{Addr: ip}, consts.API_HEALTH_CHECK_URL)
			resc <- wire.PongResult{
				IP:     ip,
				Err:    err,
				Result: resdata,
			}
		}(ip)
	}
	for i := 0; i < len(ips); i++ {
		res := <-resc
		err := c.processPongMessage(res)
		if err != nil {
			c.Logger.Error("😥 Operator not healthy: ", zap.Error(err), zap.String("IP", res.IP))
			continue
		}
	}
	return nil
}

func (c *Initiator) prepareAndSignMessage(msg wire.SSZMarshaller, msgType wire.TransportType, identifier [24]byte, v []byte) ([]byte, error) {
	// Marshal the provided message
	marshaledMsg, err := msg.MarshalSSZ()
	if err != nil {
		return nil, err
	}
	pub, err := spec_crypto.EncodeRSAPublicKey(&c.PrivateKey.PublicKey)
	if err != nil {
		return nil, err
	}
	// Create the transport message
	transportMsg := &wire.Transport{
		Type:       msgType,
		Identifier: identifier,
		Data:       marshaledMsg,
		Version:    v,
	}

	// Marshal the transport message
	tssz, err := transportMsg.MarshalSSZ()
	if err != nil {
		return nil, err
	}

	// Sign the message
	sig, err := spec_crypto.SignRSA(c.PrivateKey, tssz)
	if err != nil {
		return nil, err
	}

	// Create and marshal the signed transport message
	signedTransportMsg := &wire.SignedTransport{
		Message:   transportMsg,
		Signer:    pub, // Ensure this value is correctly set as per your application logic
		Signature: sig,
	}
	return signedTransportMsg.MarshalSSZ()
}

func (c *Initiator) processPongMessage(res wire.PongResult) error {
	if res.Err != nil {
		return res.Err
	}
	signedPongMsg := &wire.SignedTransport{}
	if err := signedPongMsg.UnmarshalSSZ(res.Result); err != nil {
		errmsg, parseErr := wire.ParseAsError(res.Result)
		if parseErr == nil {
			return fmt.Errorf("operator returned err: %v", errmsg)
		}
		return err
	}
	// Validate that incoming message is an pong message
	if signedPongMsg.Message.Type != wire.PongMessageType {
		return fmt.Errorf("wrong incoming message type from operator")
	}
	pong := &wire.Pong{}
	if err := pong.UnmarshalSSZ(signedPongMsg.Message.Data); err != nil {
		return err
	}
	pongBytes, err := signedPongMsg.Message.MarshalSSZ()
	if err != nil {
		return err
	}
	pub, err := spec_crypto.ParseRSAPublicKey(pong.PubKey)
	if err != nil {
		return err
	}
	if err := spec_crypto.VerifyRSA(pub, pongBytes, signedPongMsg.Signature); err != nil {
		return err
	}
	c.Logger.Info("🍎 operator online and healthy", zap.Uint64("ID", pong.ID), zap.String("IP", res.IP), zap.String("Version", string(signedPongMsg.Message.Version)), zap.String("Public key", string(pong.PubKey)))
	return nil
}

func (c *Initiator) ConstructReshareMessage(oldOperatorIDs, newOperatorIDs []uint64, validatorPub []byte, ethnetwork e2m_core.Network, withdrawCreds []byte, owner common.Address, nonce uint64, sk *ecdsa.PrivateKey, proofsData []*spec.SignedProof) (*wire.ReshareMessage, error) {
	// Construct reshare message
	oldOps, err := ValidatedOperatorData(oldOperatorIDs, c.Operators)
	if err != nil {
		return nil, err
	}
	newOps, err := ValidatedOperatorData(newOperatorIDs, c.Operators)
	if err != nil {
		return nil, err
	}
	if !spec.UniqueAndOrderedOperators(oldOps) {
		return nil, fmt.Errorf("old operators are not ordered or unique")
	}
	if !spec.UniqueAndOrderedOperators(newOps) {
		return nil, fmt.Errorf("new operators are not ordered or unique")
	}
	reshare := &spec.Reshare{
		ValidatorPubKey:       validatorPub,
		OldOperators:          oldOps,
		NewOperators:          newOps,
		OldT:                  uint64(len(oldOperatorIDs) - ((len(oldOperatorIDs) - 1) / 3)),
		NewT:                  uint64(len(newOperatorIDs) - ((len(newOperatorIDs) - 1) / 3)),
		Fork:                  ethnetwork.GenesisForkVersion(),
		WithdrawalCredentials: withdrawCreds,
		Owner:                 owner,
		Nonce:                 nonce,
	}
	hash, err := reshare.HashTreeRoot()
	if err != nil {
		return nil, err
	}
	// Sign message root
	ownerSig, err := eth_crypto.Sign(hash[:], sk)
	if err != nil {
		return nil, err
	}
	return &wire.ReshareMessage{
		SignedReshare: &spec.SignedReshare{
			Reshare:   *reshare,
			Signature: ownerSig,
		},
		Proofs: proofsData,
	}, nil
}

func (c *Initiator) ConstructResignMessage(operatorIDs []uint64, validatorPub []byte, ethnetwork e2m_core.Network, withdrawCreds []byte, owner common.Address, nonce uint64, sk *ecdsa.PrivateKey, proofsData []*spec.SignedProof) (*wire.ResignMessage, error) {
	// create resign message
	ops, err := ValidatedOperatorData(operatorIDs, c.Operators)
	if err != nil {
		return nil, err
	}
	resign := spec.Resign{ValidatorPubKey: validatorPub,
		Fork:                  ethnetwork.GenesisForkVersion(),
		WithdrawalCredentials: withdrawCreds,
		Owner:                 owner,
		Nonce:                 nonce}
	hash, err := resign.HashTreeRoot()
	if err != nil {
		return nil, err
	}
	// Sign message root
	ownerSig, err := eth_crypto.Sign(hash[:], sk)
	if err != nil {
		return nil, err
	}
	return &wire.ResignMessage{
		Operators:    ops,
		SignedResign: &spec.SignedResign{Resign: resign, Signature: ownerSig},
		Proofs:       proofsData,
	}, nil
}
func checkThreshold(responses map[uint64][]byte, errs map[uint64]error, oldOperators, newOperators []*spec.Operator, threshold int) error {
	allOps := utils.JoinSets(oldOperators, newOperators)
	if len(responses)+len(errs) != len(allOps) {
		return fmt.Errorf("wrong amount of replies from operators")
	}
	// all newly introduced operators should reply
	var finalErr error
	for _, op := range newOperators {
		if err, ok := errs[op.ID]; ok {
			finalErr = errors.Join(finalErr, fmt.Errorf("error: %w", err))
		}
	}
	if finalErr != nil {
		return fmt.Errorf("some new operators returned errors, cant continue: %w", finalErr)
	}
	// we expect threshold of old operator responses
	i := 0
	for _, op := range oldOperators {
		if _, ok := responses[op.ID]; ok {
			i++
		}
	}
	if i < threshold {
		for _, err := range errs {
			finalErr = errors.Join(finalErr, fmt.Errorf("error: %w", err))
		}
		return fmt.Errorf("less than threshold of operators replied: threshold %d, errors %d, %w", threshold, len(errs), finalErr)
	}
	return nil
}<|MERGE_RESOLUTION|>--- conflicted
+++ resolved
@@ -13,27 +13,20 @@
 	"time"
 
 	"github.com/attestantio/go-eth2-client/spec/phase0"
-	eth2_key_manager_core "github.com/bloxapp/eth2-key-manager/core"
-	"github.com/bloxapp/ssv-dkg/pkgs/consts"
-	"github.com/bloxapp/ssv-dkg/pkgs/crypto"
-	"github.com/bloxapp/ssv-dkg/pkgs/wire"
-	"github.com/ethereum/go-ethereum/common"
-	"github.com/herumi/bls-eth-go-binary/bls"
-	"github.com/imroc/req/v3"
-	"go.uber.org/zap"
-
-<<<<<<< HEAD
 	e2m_core "github.com/bloxapp/eth2-key-manager/core"
 	eth2_key_manager_core "github.com/bloxapp/eth2-key-manager/core"
 	"github.com/bloxapp/ssv-dkg/pkgs/consts"
 	"github.com/bloxapp/ssv-dkg/pkgs/crypto"
 	"github.com/bloxapp/ssv-dkg/pkgs/utils"
 	"github.com/bloxapp/ssv-dkg/pkgs/wire"
+	"github.com/ethereum/go-ethereum/common"
 	eth_crypto "github.com/ethereum/go-ethereum/crypto"
-=======
+	"github.com/herumi/bls-eth-go-binary/bls"
+	"github.com/imroc/req/v3"
+	"go.uber.org/zap"
+
 	spec "github.com/ssvlabs/dkg-spec"
 	spec_crypto "github.com/ssvlabs/dkg-spec/crypto"
->>>>>>> 2588104c
 )
 
 type VerifyMessageSignatureFunc func(pub *rsa.PublicKey, msg, sig []byte) error
@@ -323,35 +316,31 @@
 	if err != nil {
 		return nil, nil, nil, err
 	}
-	return c.createCeremonyResults(dkgResultsBytes, id, init.Operators, init.WithdrawalCredentials, init.Fork, init.Owner, init.Nonce)
-}
-
-<<<<<<< HEAD
-func (c *Initiator) StartResigning(id [24]byte, rMsg *wire.ResignMessage) (*wire.DepositDataCLI, *wire.KeySharesCLI, []*wire.SignedProof, error) {
-	c.Logger = c.Logger.With(zap.String("Ceremony ID", hex.EncodeToString(id[:])))
-	c.Logger.Info("🚀 Starting resigning ceremony")
-=======
-func (c *Initiator) StartResigning(id [24]byte, ids []uint64, proofs []*spec.SignedProof, network eth2_key_manager_core.Network, withdraw []byte, owner [20]byte, nonce uint64) (*wire.DepositDataCLI, *wire.KeySharesCLI, []*wire.SignedProof, error) {
+	return c.createCeremonyResults(dkgResultsBytes, id, init.Operators, init.WithdrawalCredentials, nil, init.Fork, init.Owner, init.Nonce)
+}
+
+func (c *Initiator) StartResigning(id [24]byte, ids []uint64, proofs []*spec.SignedProof, sk *ecdsa.PrivateKey, network eth2_key_manager_core.Network, withdraw []byte, owner [20]byte, nonce uint64) (*wire.DepositDataCLI, *wire.KeySharesCLI, []*wire.SignedProof, error) {
 	if len(proofs) == 0 {
 		return nil, nil, nil, fmt.Errorf("🤖 unmarshaled proofs object is empty")
 	}
-	ops, err := ValidatedOperatorData(ids, c.Operators)
-	if err != nil {
-		return nil, nil, nil, err
-	}
-	instanceIDField := zap.String("Ceremony ID", hex.EncodeToString(id[:]))
+	_, err := ValidatedOperatorData(ids, c.Operators)
+	if err != nil {
+		return nil, nil, nil, err
+	}
+	// Construct resign message
+	rMsg, err := c.ConstructResignMessage(
+		ids,
+		proofs[0].Proof.ValidatorPubKey,
+		network,
+		withdraw,
+		owner,
+		nonce,
+		sk,
+		proofs)
+	if err != nil {
+		return nil, nil, nil, err
+	}
 	c.Logger.Info("🚀 Starting resign dkg ceremony", zap.Uint64s("operator IDs", ids))
-	// make resign message
-	rMsg := &wire.ResignMessage{
-		Operators: ops,
-		Resign: &spec.Resign{ValidatorPubKey: proofs[0].Proof.ValidatorPubKey,
-			Fork:                  network.GenesisForkVersion(),
-			WithdrawalCredentials: withdraw,
-			Owner:                 owner,
-			Nonce:                 nonce},
-		Proofs: proofs,
-	}
->>>>>>> 2588104c
 	c.Logger.Info("Outgoing resign request fields",
 		zap.String("network", hex.EncodeToString(rMsg.SignedResign.Resign.Fork[:])),
 		zap.String("withdrawal", hex.EncodeToString(rMsg.SignedResign.Resign.WithdrawalCredentials)),
@@ -373,7 +362,7 @@
 	if err != nil {
 		return nil, nil, nil, err
 	}
-	return c.createCeremonyResults(resultsBytes, id, rMsg.Operators, rMsg.Resign.WithdrawalCredentials, rMsg.Resign.Fork, rMsg.Resign.Owner, rMsg.Resign.Nonce)
+	return c.createCeremonyResults(resultsBytes, id, rMsg.Operators, rMsg.SignedResign.Resign.WithdrawalCredentials, rMsg.SignedResign.Resign.ValidatorPubKey, rMsg.SignedResign.Resign.Fork, rMsg.SignedResign.Resign.Owner, rMsg.SignedResign.Resign.Nonce)
 }
 
 func (c *Initiator) createCeremonyResults(
@@ -381,6 +370,7 @@
 	id [24]byte,
 	ops []*spec.Operator,
 	withdrawalCredentials []byte,
+	validatorPK []byte,
 	fork [4]byte,
 	ownerAddress [20]byte,
 	nonce uint64,
@@ -389,33 +379,31 @@
 	if err != nil {
 		return nil, nil, nil, err
 	}
-<<<<<<< HEAD
-	depositDataJson, keyshares, err := c.processDKGResultResponse(
-		dkgResults,
-		id,
-		rMsg.Operators,
-		rMsg.SignedResign.Resign.WithdrawalCredentials,
-		rMsg.SignedResign.Resign.Fork,
-		rMsg.SignedResign.Resign.Owner,
-		rMsg.SignedResign.Resign.Nonce)
-=======
+	c.Logger.Info("🏁 DKG ceremony completed, validating results...")
+	// only for resigning and resharing
+	if validatorPK != nil {
+		_, _, _, err = spec.ValidateResults(
+			ops,
+			withdrawalCredentials,
+			validatorPK,
+			fork,
+			ownerAddress,
+			nonce,
+			id,
+			dkgResults)
+		if err != nil {
+			return nil, nil, nil, err
+		}
+	}
 	depositDataJson, keyshares, err := c.processDKGResultResponse(dkgResults, id, ops, withdrawalCredentials, fork, ownerAddress, nonce)
->>>>>>> 2588104c
 	if err != nil {
 		return nil, nil, nil, err
 	}
 	c.Logger.Info("✅ verified master signature for ssv contract data")
-<<<<<<< HEAD
-	if err := crypto.ValidateDepositDataCLI(depositDataJson, common.BytesToAddress(rMsg.SignedResign.Resign.WithdrawalCredentials)); err != nil {
-		return nil, nil, nil, err
-	}
-	if err := crypto.ValidateKeysharesCLI(keyshares, rMsg.Operators, rMsg.SignedResign.Resign.Owner, rMsg.SignedResign.Resign.Nonce, depositDataJson.PubKey); err != nil {
-=======
 	if err := crypto.ValidateDepositDataCLI(depositDataJson, common.BytesToAddress(withdrawalCredentials)); err != nil {
 		return nil, nil, nil, err
 	}
 	if err := crypto.ValidateKeysharesCLI(keyshares, ops, ownerAddress, nonce, depositDataJson.PubKey); err != nil {
->>>>>>> 2588104c
 		return nil, nil, nil, err
 	}
 	// sending back to operators results
@@ -436,91 +424,68 @@
 		return nil, nil, nil, err
 	}
 	resultMsg := &wire.ResultData{
-		Operators:     rMsg.Operators,
+		Operators:     ops,
 		Identifier:    id,
 		DepositData:   depositData,
 		KeysharesData: keysharesData,
 		Proofs:        proofsData,
 	}
-	err = c.sendResult(resultMsg, rMsg.Operators, consts.API_RESULTS_URL, id)
+	err = c.sendResult(resultMsg, ops, consts.API_RESULTS_URL, id)
 	if err != nil {
 		return nil, nil, nil, fmt.Errorf("🤖 Error storing results at operators %w", err)
 	}
 	return depositDataJson, keyshares, proofsArray, nil
 }
 
-func (c *Initiator) StartResharing(id [24]byte, reshareMsg *wire.ReshareMessage) (*wire.DepositDataCLI, *wire.KeySharesCLI, []*wire.SignedProof, error) {
-	dkgResultsBytes, err := c.messageFlowHandlingReshare(id, reshareMsg)
-	if err != nil {
-		return nil, nil, nil, err
-	}
-	dkgResults, err := parseDKGResultsFromBytes(dkgResultsBytes, id)
-	if err != nil {
-		return nil, nil, nil, err
-	}
-	c.Logger.Info("🏁 DKG Reshare ceremony completed, validating results...")
-	_, _, _, err = spec.ValidateResults(
-		reshareMsg.SignedReshare.Reshare.NewOperators,
-		reshareMsg.SignedReshare.Reshare.WithdrawalCredentials,
-		reshareMsg.Proofs[0].Proof.ValidatorPubKey,
-		reshareMsg.SignedReshare.Reshare.Fork,
-		reshareMsg.SignedReshare.Reshare.Owner,
-		reshareMsg.SignedReshare.Reshare.Nonce,
-		id,
-		dkgResults)
-	if err != nil {
-		return nil, nil, nil, err
-	}
-	depositDataJson, keyshares, err := c.processDKGResultResponse(
-		dkgResults,
-		id,
-		reshareMsg.SignedReshare.Reshare.NewOperators,
-		reshareMsg.SignedReshare.Reshare.WithdrawalCredentials,
-		reshareMsg.SignedReshare.Reshare.Fork,
-		reshareMsg.SignedReshare.Reshare.Owner,
-		reshareMsg.SignedReshare.Reshare.Nonce)
-	if err != nil {
-		return nil, nil, nil, err
-	}
-	if err := crypto.ValidateDepositDataCLI(depositDataJson, common.BytesToAddress(reshareMsg.SignedReshare.Reshare.WithdrawalCredentials)); err != nil {
-		return nil, nil, nil, err
-	}
-	if err := crypto.ValidateKeysharesCLI(keyshares,
-		reshareMsg.SignedReshare.Reshare.NewOperators,
-		reshareMsg.SignedReshare.Reshare.Owner,
-		reshareMsg.SignedReshare.Reshare.Nonce,
-		depositDataJson.PubKey); err != nil {
-		return nil, nil, nil, err
-	}
-	// sending back to operators results
-	depositData, err := json.Marshal(depositDataJson)
-	if err != nil {
-		return nil, nil, nil, err
-	}
-	keysharesData, err := json.Marshal(keyshares)
-	if err != nil {
-		return nil, nil, nil, err
-	}
-	var proofsArray []*wire.SignedProof
-	for _, res := range dkgResults {
-		proofsArray = append(proofsArray, &wire.SignedProof{res.SignedProof}) //nolint:all
-	}
-	proofsData, err := json.Marshal(proofsArray)
-	if err != nil {
-		return nil, nil, nil, err
-	}
-	resultMsg := &wire.ResultData{
-		Operators:     reshareMsg.SignedReshare.Reshare.NewOperators,
-		Identifier:    id,
-		DepositData:   depositData,
-		KeysharesData: keysharesData,
-		Proofs:        proofsData,
-	}
-	err = c.sendResult(resultMsg, reshareMsg.SignedReshare.Reshare.NewOperators, consts.API_RESULTS_URL, id)
-	if err != nil {
-		return nil, nil, nil, fmt.Errorf("🤖 Error storing results at operators %w", err)
-	}
-	return depositDataJson, keyshares, proofsArray, nil
+func (c *Initiator) StartResharing(id [24]byte, oldOperatorIDs, newOperatorIDs []uint64, proofs []*spec.SignedProof, sk *ecdsa.PrivateKey, network eth2_key_manager_core.Network, withdraw []byte, owner [20]byte, nonce uint64) (*wire.DepositDataCLI, *wire.KeySharesCLI, []*wire.SignedProof, error) {
+	if len(proofs) == 0 {
+		return nil, nil, nil, fmt.Errorf("🤖 proofs are empty")
+	}
+	_, err := ValidatedOperatorData(oldOperatorIDs, c.Operators)
+	if err != nil {
+		return nil, nil, nil, err
+	}
+	_, err = ValidatedOperatorData(newOperatorIDs, c.Operators)
+	if err != nil {
+		return nil, nil, nil, err
+	}
+	// Construct reshare message
+	reshareMsg, err := c.ConstructReshareMessage(
+		oldOperatorIDs,
+		newOperatorIDs,
+		proofs[0].Proof.ValidatorPubKey,
+		network,
+		withdraw,
+		owner,
+		nonce,
+		sk,
+		proofs)
+	if err != nil {
+		return nil, nil, nil, err
+	}
+	c.Logger.Info("🚀 Starting resharing ceremony", zap.Uint64s("old operator IDs", oldOperatorIDs), zap.Uint64s("new operator IDs", newOperatorIDs))
+	c.Logger.Info("Outgoing reshare request fields",
+		zap.Any("Old operator IDs", oldOperatorIDs),
+		zap.Any("New operator IDs", newOperatorIDs),
+		zap.String("ValidatorPubKey", hex.EncodeToString(reshareMsg.Proofs[0].Proof.ValidatorPubKey)),
+		zap.String("network", hex.EncodeToString(reshareMsg.SignedReshare.Reshare.Fork[:])),
+		zap.String("withdrawal", hex.EncodeToString(reshareMsg.SignedReshare.Reshare.WithdrawalCredentials)),
+		zap.String("owner", hex.EncodeToString(reshareMsg.SignedReshare.Reshare.Owner[:])),
+		zap.Uint64("nonce", reshareMsg.SignedReshare.Reshare.Nonce),
+		zap.String("EIP1271 owner signature", hex.EncodeToString(reshareMsg.SignedReshare.Signature)))
+	for _, proof := range reshareMsg.Proofs {
+		c.Logger.Info("Loaded proof",
+			zap.String("ValidatorPubKey", hex.EncodeToString(proof.Proof.ValidatorPubKey)),
+			zap.String("Owner", hex.EncodeToString(proof.Proof.Owner[:])),
+			zap.String("SharePubKey", hex.EncodeToString(proof.Proof.SharePubKey)),
+			zap.String("EncryptedShare", hex.EncodeToString(proof.Proof.EncryptedShare)),
+			zap.String("Signature", hex.EncodeToString(proof.Signature)))
+	}
+	resultsBytes, err := c.messageFlowHandlingReshare(id, reshareMsg)
+	if err != nil {
+		return nil, nil, nil, err
+	}
+	return c.createCeremonyResults(resultsBytes, id, reshareMsg.SignedReshare.Reshare.NewOperators, reshareMsg.SignedReshare.Reshare.WithdrawalCredentials, reshareMsg.SignedReshare.Reshare.ValidatorPubKey, reshareMsg.SignedReshare.Reshare.Fork, reshareMsg.SignedReshare.Reshare.Owner, reshareMsg.SignedReshare.Reshare.Nonce)
 }
 
 // processDKGResultResponseInitial deserializes incoming DKG result messages from operators after successful initiation ceremony
