--- conflicted
+++ resolved
@@ -79,26 +79,12 @@
 	for i := 0; i < len(operators); i++ {
 		res := <-resc
 		if res.err != nil {
-<<<<<<< HEAD
 			errors[res.operatorID] = fmt.Errorf("operator ID: %d, %w", res.operatorID, res.err)
-=======
-			errarr = append(errarr, fmt.Errorf("operator ID: %d; message: %w ", res.operatorID, ProcessError(res.err)))
->>>>>>> e9a64392
 			continue
 		}
 		responses[res.operatorID] = res.result
 	}
-<<<<<<< HEAD
 	return responses, errors
-=======
-
-	finalerr := error(nil)
-
-	if len(errarr) > 0 {
-		finalerr = errors.Join(errarr...)
-	}
-
-	return final, finalerr
 }
 
 func ProcessError(err error) error {
@@ -109,5 +95,4 @@
 		return fmt.Errorf("the requested server IP is not reachable: %w", err)
 	}
 	return err
->>>>>>> e9a64392
 }