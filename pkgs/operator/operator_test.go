package operator

import (
	"crypto/sha256"
	"encoding/hex"
	"fmt"
	"io"
	"sync"
	"testing"
	"time"

	"github.com/bloxapp/ssv/logging"
	"github.com/bloxapp/ssv/utils/rsaencryption"
	"github.com/ethereum/go-ethereum/common"
	"github.com/imroc/req/v3"
	"github.com/stretchr/testify/require"
	"go.uber.org/zap"

	"github.com/bloxapp/ssv-dkg/pkgs/consts"
	"github.com/bloxapp/ssv-dkg/pkgs/crypto"
	"github.com/bloxapp/ssv-dkg/pkgs/initiator"
	"github.com/bloxapp/ssv-dkg/pkgs/wire"
)

const examplePath = "../../examples/"

func TestRateLimit(t *testing.T) {
	srv := CreateTestOperatorFromFile(t, 1, examplePath)
	t.Run("test init route rate limit", func(t *testing.T) {
		ops := make(map[uint64]initiator.Operator)
		ops[1] = initiator.Operator{Addr: srv.HttpSrv.URL, ID: 1, PubKey: &srv.PrivKey.PublicKey}

		parts := make([]*wire.Operator, 0)
		for _, id := range []uint64{1} {
			op, ok := ops[id]
			if !ok {
				t.Fatalf("no op")
			}
			pkBytes, err := crypto.EncodePublicKey(op.PubKey)
			require.NoError(t, err)
			parts = append(parts, &wire.Operator{
				ID:     op.ID,
				PubKey: pkBytes,
			})
		}

		init := &wire.Init{
			Operators:             parts,
			T:                     3,
			WithdrawalCredentials: common.HexToAddress("0x0000000000000000000000000000000000000009").Bytes(),
			Fork:                  [4]byte{0, 0, 0, 0},
			Owner:                 common.HexToAddress("0x0000000000000000000000000000000000000007"),
			Nonce:                 0,
		}
		sszinit, err := init.MarshalSSZ()
		require.NoError(t, err)

		ts := &wire.Transport{
			Type:       wire.InitMessageType,
			Identifier: [24]byte{},
			Data:       sszinit,
		}

		tsssz, err := ts.MarshalSSZ()
		require.NoError(t, err)

		client := req.C()
		r := client.R()

		r.SetBodyBytes(tsssz)

		// Send requests
		errChan := make(chan []byte)
		time.Sleep(time.Second)
		var wg sync.WaitGroup
		wg.Add(1)
		go func() {
			defer close(errChan)
			defer wg.Done()
			for i := 0; i < 100; i++ {
				res, err := r.Post(fmt.Sprintf("%v/%v", srv.HttpSrv.URL, "init"))
				require.NoError(t, err)
				if res.Status == "429 Too Many Requests" {
					b, err := io.ReadAll(res.Body)
					require.NoError(t, err)
					errChan <- b
				}
			}
		}()
		for errResp := range errChan {
			require.NotEmpty(t, errResp)
			require.Equal(t, ErrTooManyDKGRequests, string(errResp))
		}
		wg.Wait()
	})
	t.Run("test general rate limit", func(t *testing.T) {
		client := req.C()
		r := client.R()

		r.SetBodyBytes([]byte{})

		// Send requests
		errChan := make(chan []byte)
		time.Sleep(time.Second)
		var wg sync.WaitGroup
		wg.Add(1)
		go func() {
			defer close(errChan)
			defer wg.Done()
			for i := 0; i < 1000; i++ {
				res, err := r.Post(fmt.Sprintf("%v/%v", srv.HttpSrv.URL, "dkg"))
				require.NoError(t, err)
				if res.Status == "429 Too Many Requests" {
					b, err := io.ReadAll(res.Body)
					require.NoError(t, err)
					errChan <- b
				}
			}
		}()
		for errResp := range errChan {
			require.NotEmpty(t, errResp)
			require.Equal(t, ErrTooManyOperatorRequests, string(errResp))
		}
		wg.Wait()
	})
	srv.HttpSrv.Close()
}

func TestWrongInitiatorSignature(t *testing.T) {
	if err := logging.SetGlobalLogger("info", "capital", "console", nil); err != nil {
		panic(err)
	}
	logger := zap.L().Named("operator-tests")
	ops := make(map[uint64]initiator.Operator)
	srv1 := CreateTestOperatorFromFile(t, 1, examplePath)
	srv2 := CreateTestOperatorFromFile(t, 2, examplePath)
	srv3 := CreateTestOperatorFromFile(t, 3, examplePath)
	srv4 := CreateTestOperatorFromFile(t, 4, examplePath)
	ops[1] = initiator.Operator{Addr: srv1.HttpSrv.URL, ID: 1, PubKey: &srv1.PrivKey.PublicKey}
	ops[2] = initiator.Operator{Addr: srv2.HttpSrv.URL, ID: 2, PubKey: &srv2.PrivKey.PublicKey}
	ops[3] = initiator.Operator{Addr: srv3.HttpSrv.URL, ID: 3, PubKey: &srv3.PrivKey.PublicKey}
	ops[4] = initiator.Operator{Addr: srv4.HttpSrv.URL, ID: 4, PubKey: &srv4.PrivKey.PublicKey}
	t.Run("test wrong pub key in init message", func(t *testing.T) {
		_, pv, err := rsaencryption.GenerateKeys()
		require.NoError(t, err)
		priv, err := rsaencryption.ConvertPemToPrivateKey(string(pv))
		require.NoError(t, err)
		withdraw := common.HexToAddress("0x0000000000000000000000000000000000000009")
		owner := common.HexToAddress("0x0000000000000000000000000000000000000007")
		ids := []uint64{1, 2, 3, 4}

		c := initiator.New(priv, ops, logger)
		// compute threshold (3f+1)
		threshold := len(ids) - ((len(ids) - 1) / 3)
		parts := make([]*wire.Operator, 0)
		for _, id := range ids {
			op, ok := c.Operators[id]
			require.True(t, ok)
			pkBytes, err := crypto.EncodePublicKey(op.PubKey)
			require.NoError(t, err)
			parts = append(parts, &wire.Operator{
				ID:     op.ID,
				PubKey: pkBytes,
			})
		}
		// Add messages verification coming form operators
		verify, err := c.CreateVerifyFunc(parts)
		require.NoError(t, err)
		c.VerifyFunc = verify
		// Change pub key
		_, newPv, err := rsaencryption.GenerateKeys()
		require.NoError(t, err)
		newPriv, err := rsaencryption.ConvertPemToPrivateKey(string(newPv))
		require.NoError(t, err)
		wrongPub, err := crypto.EncodePublicKey(&newPriv.PublicKey)
		require.NoError(t, err)
		c.Logger.Info(fmt.Sprintf("Initiator ID: %x", sha256.Sum256(c.PrivateKey.PublicKey.N.Bytes())))
		// make init message
		init := &wire.Init{
			Operators:             parts,
			T:                     uint64(threshold),
			WithdrawalCredentials: withdraw.Bytes(),
			Fork:                  [4]byte{0, 0, 0, 0},
			Owner:                 owner,
			Nonce:                 0,
			InitiatorPublicKey:    wrongPub,
		}
		id := c.NewID()
		results, err := c.SendInitMsg(init, id, parts)
		require.NoError(t, err)
		var errs []error
		for i := 0; i < len(results); i++ {
			msg := results[i]
			tsp := &wire.SignedTransport{}
			if err := tsp.UnmarshalSSZ(msg); err != nil {
				// try parsing an error
				errmsg, parseErr := parseAsError(msg)
				require.NoError(t, parseErr)
				errs = append(errs, errmsg)
			}
		}
		require.Equal(t, 4, len(errs))
		for _, err := range errs {
			require.ErrorContains(t, err, "init message signature isn't valid")
		}
	})
	t.Run("test wrong signature of init message", func(t *testing.T) {
		_, pv, err := rsaencryption.GenerateKeys()
		require.NoError(t, err)
		priv, err := rsaencryption.ConvertPemToPrivateKey(string(pv))
		require.NoError(t, err)
		withdraw := common.HexToAddress("0x0000000000000000000000000000000000000009")
		owner := common.HexToAddress("0x0000000000000000000000000000000000000007")
		ids := []uint64{1, 2, 3, 4}

		c := initiator.New(priv, ops, logger)
		// compute threshold (3f+1)
		threshold := len(ids) - ((len(ids) - 1) / 3)
		parts := make([]*wire.Operator, 0)
		for _, id := range ids {
			op, ok := c.Operators[id]
			require.True(t, ok)
			pkBytes, err := crypto.EncodePublicKey(op.PubKey)
			require.NoError(t, err)
			parts = append(parts, &wire.Operator{
				ID:     op.ID,
				PubKey: pkBytes,
			})
		}
		// Add messages verification coming form operators
		verify, err := c.CreateVerifyFunc(parts)
		require.NoError(t, err)
		c.VerifyFunc = verify
		wrongPub, err := crypto.EncodePublicKey(&c.PrivateKey.PublicKey)
		require.NoError(t, err)
		c.Logger.Info(fmt.Sprintf("Initiator ID: %x", sha256.Sum256(c.PrivateKey.PublicKey.N.Bytes())))
		// make init message
		init := &wire.Init{
			Operators:             parts,
			T:                     uint64(threshold),
			WithdrawalCredentials: withdraw.Bytes(),
			Fork:                  [4]byte{0, 0, 0, 0},
			Owner:                 owner,
			Nonce:                 0,
			InitiatorPublicKey:    wrongPub,
		}
		id := c.NewID()
		sszinit, err := init.MarshalSSZ()
		require.NoError(t, err)
		initMessage := &wire.Transport{
			Type:       wire.InitMessageType,
			Identifier: id,
			Data:       sszinit,
		}
		sig, err := hex.DecodeString("a32d0f695aad4a546b5507bb6b7cf43be7c54385589bbc6616bb97e58e839b596e8e827f8309488e6adc86562f7662738f46ae57f166e226913d66d6134149e8c6d6c60676da480c3ace2ea18f031ca4cfb51fa11a0595e63fe5808440b46c45d90e020f77bf35e64d7886ecf2e6f825168c955110753f73b37a5492191bd60a1bc7779f550b60aa37150ca2d16c15d33f014bca3dcfbb7a937312a51eb8d059a95203492e669238e5effdd38893b851d04f70cd58ad7ba0da7b21cb826b7397dbdffcbf6d66a8bcbf4e081a568c6e647e8d942c838533907ab7190c8a63eac73bec612cc1c44686164e734abec87ae223959b0f09f0c21cd99945e5319cb5a9")
		require.NoError(t, err)
		// Create signed init message
		signedInitMsg := &wire.SignedTransport{
			Message:   initMessage,
			Signer:    0,
			Signature: sig}
		signedInitMsgBts, err := signedInitMsg.MarshalSSZ()
		require.NoError(t, err)
		results, err := c.SendToAll(consts.API_INIT_URL, signedInitMsgBts, parts)
		require.NoError(t, err)
		var errs []error
		for i := 0; i < len(results); i++ {
			msg := results[i]
			tsp := &wire.SignedTransport{}
			if err := tsp.UnmarshalSSZ(msg); err != nil {
				// try parsing an error
				errmsg, parseErr := parseAsError(msg)
				require.NoError(t, parseErr)
				errs = append(errs, errmsg)
			}
		}
		require.Equal(t, 4, len(errs))
		for _, err := range errs {
			require.ErrorContains(t, err, "init message signature isn't valid")
		}
	})
<<<<<<< HEAD
	srv1.httpSrv.Close()
	srv2.httpSrv.Close()
	srv3.httpSrv.Close()
	srv4.httpSrv.Close()
}

func CreateTestOperator(t *testing.T, id uint64) *testOperator {
	if err := logging.SetGlobalLogger("info", "capital", "console", nil); err != nil {
		panic(err)
	}
	logger := zap.L().Named("operator-tests")
	priv, err := load.EncryptedPrivateKey(exmaplePath+"operator"+fmt.Sprintf("%v", id)+"/encrypted_private_key.json", "12345678")
	require.NoError(t, err)
	r := chi.NewRouter()
	swtch := &Switch{
		Logger:           logger,
		Mtx:              sync.RWMutex{},
		InstanceInitTime: make(map[InstanceID]time.Time, MaxInstances),
		Instances:        make(map[InstanceID]Instance, MaxInstances),
		PrivateKey:       priv,
	}

	lg := logrus.New()
	lg.SetLevel(logrus.DebugLevel)
	s := &Server{
		Logger: logger,
		Router: r,
		State:  swtch,
	}
	RegisterRoutes(s)
	sTest := httptest.NewServer(s.Router)
	return &testOperator{
		id:      id,
		privKey: priv,
		httpSrv: sTest,
		srv:     s,
	}
}

type testOperator struct {
	id      uint64
	privKey *rsa.PrivateKey
	httpSrv *httptest.Server
	srv     *Server
}

func parseAsError(msg []byte) (error, error) {
	sszerr := &wire.ErrSSZ{}
	err := sszerr.UnmarshalSSZ(msg)
	if err != nil {
		return nil, err
	}

	return errors.New(string(sszerr.Error)), nil
=======
	srv1.HttpSrv.Close()
	srv2.HttpSrv.Close()
	srv3.HttpSrv.Close()
	srv4.HttpSrv.Close()
>>>>>>> 114b3d8a
}<|MERGE_RESOLUTION|>--- conflicted
+++ resolved
@@ -279,65 +279,8 @@
 			require.ErrorContains(t, err, "init message signature isn't valid")
 		}
 	})
-<<<<<<< HEAD
-	srv1.httpSrv.Close()
-	srv2.httpSrv.Close()
-	srv3.httpSrv.Close()
-	srv4.httpSrv.Close()
-}
-
-func CreateTestOperator(t *testing.T, id uint64) *testOperator {
-	if err := logging.SetGlobalLogger("info", "capital", "console", nil); err != nil {
-		panic(err)
-	}
-	logger := zap.L().Named("operator-tests")
-	priv, err := load.EncryptedPrivateKey(exmaplePath+"operator"+fmt.Sprintf("%v", id)+"/encrypted_private_key.json", "12345678")
-	require.NoError(t, err)
-	r := chi.NewRouter()
-	swtch := &Switch{
-		Logger:           logger,
-		Mtx:              sync.RWMutex{},
-		InstanceInitTime: make(map[InstanceID]time.Time, MaxInstances),
-		Instances:        make(map[InstanceID]Instance, MaxInstances),
-		PrivateKey:       priv,
-	}
-
-	lg := logrus.New()
-	lg.SetLevel(logrus.DebugLevel)
-	s := &Server{
-		Logger: logger,
-		Router: r,
-		State:  swtch,
-	}
-	RegisterRoutes(s)
-	sTest := httptest.NewServer(s.Router)
-	return &testOperator{
-		id:      id,
-		privKey: priv,
-		httpSrv: sTest,
-		srv:     s,
-	}
-}
-
-type testOperator struct {
-	id      uint64
-	privKey *rsa.PrivateKey
-	httpSrv *httptest.Server
-	srv     *Server
-}
-
-func parseAsError(msg []byte) (error, error) {
-	sszerr := &wire.ErrSSZ{}
-	err := sszerr.UnmarshalSSZ(msg)
-	if err != nil {
-		return nil, err
-	}
-
-	return errors.New(string(sszerr.Error)), nil
-=======
 	srv1.HttpSrv.Close()
 	srv2.HttpSrv.Close()
 	srv3.HttpSrv.Close()
 	srv4.HttpSrv.Close()
->>>>>>> 114b3d8a
 }