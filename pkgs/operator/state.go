--- conflicted
+++ resolved
@@ -10,29 +10,21 @@
 	"sync"
 	"time"
 
-<<<<<<< HEAD
-	kyber_bls12381 "github.com/drand/kyber-bls12381"
-	kyber_dkg "github.com/drand/kyber/share/dkg"
-	eth_common "github.com/ethereum/go-ethereum/common"
-	spec "github.com/ssvlabs/dkg-spec"
-	spec_crypto "github.com/ssvlabs/dkg-spec/crypto"
-	"github.com/ssvlabs/dkg-spec/eip1271"
-	"go.uber.org/zap"
-
-=======
->>>>>>> 2588104c
 	cli_utils "github.com/bloxapp/ssv-dkg/cli/utils"
 	"github.com/bloxapp/ssv-dkg/pkgs/crypto"
 	"github.com/bloxapp/ssv-dkg/pkgs/dkg"
 	"github.com/bloxapp/ssv-dkg/pkgs/utils"
 	"github.com/bloxapp/ssv-dkg/pkgs/wire"
 	"github.com/bloxapp/ssv/utils/rsaencryption"
+	"github.com/drand/kyber"
 	kyber_bls12381 "github.com/drand/kyber-bls12381"
+	kyber_dkg "github.com/drand/kyber/share/dkg"
 	eth_common "github.com/ethereum/go-ethereum/common"
 	"go.uber.org/zap"
 
 	spec "github.com/ssvlabs/dkg-spec"
 	spec_crypto "github.com/ssvlabs/dkg-spec/crypto"
+	"github.com/ssvlabs/dkg-spec/eip1271"
 )
 
 const MaxInstances = 1024
@@ -126,51 +118,6 @@
 	owner := dkg.New(&opts)
 	var resp *wire.Transport
 	// wait for exchange msg
-<<<<<<< HEAD
-	resp, err := owner.Init(reqID, init)
-	if err != nil {
-		return nil, nil, err
-	}
-	if err := owner.Broadcast(resp); err != nil {
-		return nil, nil, err
-	}
-	res := <-bchan
-	return &instWrapper{owner, initiatorPublicKey, bchan, owner.ErrorChan}, res, nil
-}
-
-// CreateInstance creates a LocalOwner instance with the DKG ceremony ID, that we can identify it later. Initiator public key identifies an initiator for
-// new instance. There cant be two instances with the same ID, but one initiator can start several DKG ceremonies.
-func (s *Switch) CreateResignInstance(reqID [24]byte, resign *wire.ResignMessage, initiatorPublicKey *rsa.PublicKey) (Instance, []byte, error) {
-	operatorID, err := spec.OperatorIDByPubKey(resign.Operators, s.PubKeyBytes)
-	if err != nil {
-		return nil, nil, err
-	}
-	// sanity check of operator ID
-	if s.OperatorID != operatorID {
-		return nil, nil, fmt.Errorf("wrong operator ID")
-	}
-	bchan := make(chan []byte, 1)
-	broadcast := func(msg []byte) error {
-		bchan <- msg
-		return nil
-	}
-	opts := dkg.OwnerOpts{
-		Logger:             s.Logger.With(zap.String("instance", hex.EncodeToString(reqID[:]))),
-		BroadcastF:         broadcast,
-		Signer:             crypto.RSASigner(s.PrivateKey),
-		EncryptFunc:        s.Encrypt,
-		DecryptFunc:        s.Decrypt,
-		Suite:              kyber_bls12381.NewBLS12381Suite(),
-		ID:                 operatorID,
-		InitiatorPublicKey: initiatorPublicKey,
-		OperatorSecretKey:  s.PrivateKey,
-		Version:            s.Version,
-	}
-	owner := dkg.New(&opts)
-	resp, err := owner.Resign(reqID, resign)
-	if err != nil {
-		return nil, nil, err
-=======
 	switch msg := message.(type) {
 	case *spec.Init:
 		resp, err = owner.Init(reqID, msg)
@@ -182,9 +129,15 @@
 		if err != nil {
 			return nil, nil, err
 		}
+	case *wire.ReshareMessage:
+		commits, share, err := s.getPublicCommitsAndSecretShare(msg)
+		owner.SecretShare = share
+		resp, err = owner.Reshare(reqID, &msg.SignedReshare.Reshare, commits)
+		if err != nil {
+			return nil, nil, err
+		}
 	default:
 		return nil, nil, fmt.Errorf("cant determine the ceremony message type")
->>>>>>> 2588104c
 	}
 	if err := owner.Broadcast(resp); err != nil {
 		return nil, nil, err
@@ -193,38 +146,7 @@
 	return &instWrapper{owner, initiatorPublicKey, bchan, owner.ErrorChan}, res, nil
 }
 
-func (s *Switch) CreateReshareInstance(reqID [24]byte, reshareMsg *wire.ReshareMessage, initiatorPublicKey *rsa.PublicKey) (Instance, []byte, error) {
-	var allOps []*spec.Operator
-	allOps = append(allOps, reshareMsg.SignedReshare.Reshare.OldOperators...)
-	allOps = append(allOps, reshareMsg.SignedReshare.Reshare.NewOperators...)
-	operatorID, err := spec.OperatorIDByPubKey(allOps, s.PubKeyBytes)
-	if err != nil {
-		return nil, nil, err
-	}
-	// sanity check of operator ID
-	if s.OperatorID != operatorID {
-		return nil, nil, fmt.Errorf("wrong operator ID")
-	}
-	bchan := make(chan []byte, 1)
-	broadcast := func(msg []byte) error {
-		bchan <- msg
-		return nil
-	}
-	opts := dkg.OwnerOpts{
-		Logger:             s.Logger.With(zap.String("instance", hex.EncodeToString(reqID[:]))),
-		BroadcastF:         broadcast,
-		Signer:             crypto.RSASigner(s.PrivateKey),
-		EncryptFunc:        s.Encrypt,
-		DecryptFunc:        s.Decrypt,
-		Suite:              kyber_bls12381.NewBLS12381Suite(),
-		ID:                 operatorID,
-		InitiatorPublicKey: initiatorPublicKey,
-		OperatorSecretKey:  s.PrivateKey,
-		Owner:              reshareMsg.SignedReshare.Reshare.Owner,
-		Nonce:              reshareMsg.SignedReshare.Reshare.Nonce,
-		Version:            s.Version,
-	}
-	owner := dkg.New(&opts)
+func (s *Switch) getPublicCommitsAndSecretShare(reshareMsg *wire.ReshareMessage) ([]kyber.Point, *kyber_dkg.DistKeyShare, error) {
 	// sanity check for incoming proofs len
 	if len(reshareMsg.Proofs) != len(reshareMsg.SignedReshare.Reshare.OldOperators) {
 		return nil, nil, fmt.Errorf("wrong proofs len at reshare message: expected %d, got %d", len(reshareMsg.SignedReshare.Reshare.OldOperators), len(reshareMsg.Proofs))
@@ -234,6 +156,7 @@
 	if err != nil {
 		return nil, nil, err
 	}
+	var distKeyShare *kyber_dkg.DistKeyShare
 	for i, op := range reshareMsg.SignedReshare.Reshare.OldOperators {
 		if op.ID == s.OperatorID {
 			op := &spec.Operator{
@@ -250,19 +173,19 @@
 			if secretShare == nil {
 				return nil, nil, fmt.Errorf("cant decrypt incoming private share")
 			}
-			owner.SecretShare = &kyber_dkg.DistKeyShare{
+			distKeyShare = &kyber_dkg.DistKeyShare{
 				Commits: commits,
 				Share:   secretShare,
 			}
 			suite := kyber_bls12381.NewBLS12381Suite()
-			valPK, err := crypto.ResultToValidatorPK(owner.SecretShare, suite.G1().(kyber_dkg.Suite))
+			valPK, err := crypto.ResultToValidatorPK(distKeyShare, suite.G1().(kyber_dkg.Suite))
 			if err != nil {
 				return nil, nil, err
 			}
 			if !bytes.Equal(valPK.Serialize(), reshareMsg.SignedReshare.Reshare.ValidatorPubKey) {
 				return nil, nil, fmt.Errorf("validator pub key recovered from proofs not equal validator pub key at reshare msg")
 			}
-			secretKeyBLS, err := crypto.ResultToShareSecretKey(owner.SecretShare)
+			secretKeyBLS, err := crypto.ResultToShareSecretKey(distKeyShare)
 			if err != nil {
 				return nil, nil, fmt.Errorf("failed to get BLS partial secret key share: %w", err)
 			}
@@ -272,15 +195,7 @@
 			s.Logger.Info("Successfully recovered secret share from proofs")
 		}
 	}
-	resp, err := owner.Reshare(reqID, &reshareMsg.SignedReshare.Reshare, commits)
-	if err != nil {
-		return nil, nil, err
-	}
-	if err := owner.Broadcast(resp); err != nil {
-		return nil, nil, err
-	}
-	res := <-bchan
-	return &instWrapper{owner, initiatorPublicKey, bchan, owner.ErrorChan}, res, nil
+	return commits, distKeyShare, err
 }
 
 // Sign creates a RSA signature for the message at operator before sending it to initiator
@@ -587,17 +502,7 @@
 			zap.String("EncryptedShare", hex.EncodeToString(proof.Proof.EncryptedShare)),
 			zap.String("Signature", hex.EncodeToString(proof.Signature)))
 	}
-	// verify EIP1271 signature
-	if err := spec_crypto.VerifySignedMessageByOwner(
-		s.EthClient,
-		resign.SignedResign.Resign.Owner,
-		&resign.SignedResign.Resign,
-		resign.SignedResign.Signature,
-	); err != nil {
-		return nil, err
-	}
-	s.Logger.Info("✅ resign eip1271 owner signature is successfully verified", zap.String("from initiator", fmt.Sprintf("%x", initiatorPubKey.N.Bytes())))
-	inst, resp, err := s.CreateResignInstance(reqID, resign, initiatorPubKey)
+	inst, resp, err := s.CreateInstance(reqID, resign.Operators, resign, initiatorPubKey)
 	if err != nil {
 		return nil, fmt.Errorf("resign: failed to create instance: %s", err.Error())
 	}
@@ -648,7 +553,6 @@
 			zap.String("EncryptedShare", hex.EncodeToString(proof.Proof.EncryptedShare)),
 			zap.String("Signature", hex.EncodeToString(proof.Signature)))
 	}
-<<<<<<< HEAD
 	// verify EIP1271 signature
 	if err := spec_crypto.VerifySignedMessageByOwner(
 		s.EthClient,
@@ -662,10 +566,10 @@
 	if err := s.validateInstances(reqID); err != nil {
 		return nil, err
 	}
-	inst, resp, err := s.CreateReshareInstance(reqID, reshare, initiatorPubKey)
-=======
-	inst, resp, err := s.CreateInstance(reqID, r.Operators, r, initiatorPubKey)
->>>>>>> 2588104c
+	var allOps []*spec.Operator
+	allOps = append(allOps, reshare.SignedReshare.Reshare.OldOperators...)
+	allOps = append(allOps, reshare.SignedReshare.Reshare.NewOperators...)
+	inst, resp, err := s.CreateInstance(reqID, allOps, reshare, initiatorPubKey)
 	if err != nil {
 		return nil, fmt.Errorf("reshare: failed to create instance: %s", err.Error())
 	}
