--- conflicted
+++ resolved
@@ -401,26 +401,6 @@
 	return json.Unmarshal(data, &v)
 }
 
-func ConvertSignedProofsToSpec(wireProofs []*SignedProof) []*spec.SignedProof {
-	specProofs := []*spec.SignedProof{}
-	for _, proof := range wireProofs {
-		specProofs = append(specProofs, &spec.SignedProof{
-			Proof:     proof.Proof,
-			Signature: proof.Signature,
-		})
-	}
-	return specProofs
-}
-
-<<<<<<< HEAD
-func LoadProofsArray(path string) ([][]*SignedProof, error) {
-	var arrayOfSignedProofs [][]*SignedProof
-	if err := LoadJSONFile(path, &arrayOfSignedProofs); err != nil {
-		if strings.Contains(err.Error(), "cannot unmarshal object") {
-			// probably get only one proof, try to unmarshal it
-			signedProof, err := LoadProofs(path)
-			if err != nil {
-=======
 func LoadProofs(path string) ([][]*spec.SignedProof, error) {
 	arrayOfSignedProofs := make([][]*SignedProof, 0)
 	data, err := os.ReadFile(filepath.Clean(path))
@@ -433,7 +413,6 @@
 			// probably get only one proof, try to unmarshal it
 			var signedProof []*SignedProof
 			if err := json.Unmarshal(data, &signedProof); err != nil {
->>>>>>> 2588104c
 				return nil, err
 			}
 			arrayOfSignedProofs = make([][]*SignedProof, 0)
@@ -442,17 +421,6 @@
 			return nil, err
 		}
 	}
-<<<<<<< HEAD
-	return arrayOfSignedProofs, nil
-}
-
-func LoadProofs(path string) ([]*SignedProof, error) {
-	var signedProof []*SignedProof
-	if err := LoadJSONFile(path, &signedProof); err != nil {
-		return nil, err
-	}
-	return signedProof, nil
-=======
 	result := make([][]*spec.SignedProof, 0)
 	for _, proofs := range arrayOfSignedProofs {
 		specSigProofs := make([]*spec.SignedProof, 0)
@@ -462,5 +430,4 @@
 		result = append(result, specSigProofs)
 	}
 	return result, nil
->>>>>>> 2588104c
 }